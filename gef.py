#!/usr/bin/env python
# -*- coding: utf-8 -*-
#
#
################################################################################################################
# GEF - Multi-Architecture GDB Enhanced Features for Exploiters & Reverse-Engineers
#
# by  @_hugsy_
#
################################################################################################################
#
# GEF provides additional functions to GDB using its powerful Python API. Some
# functions were inspired by PEDA (https://github.com/longld/peda) which is totally
# awesome *but* is x86 (32/64bits) specific, whereas GEF supports almost all archs
# supported by GDB.
#
# Notes:
# * Since GEF relies on /proc for mapping addresses in memory or other features, it
#   cannot work on hardened configurations (such as GrSec)
# * GEF supports kernel debugging in a limit way (please report crashes & bugs)
#
# Tested on
# * x86-32/x86-64 (even though you should totally use `gdb-peda` (https://github.com/longld/peda) instead)
# * arm (32b)
# * aarch64/armv8 (64b)
# * mips
# * powerpc32/powerpc64
# * sparc
#
#
# Tested on gdb 7.x / python 2.6 & 2.7 & 3.x
#
# To start: in gdb, type `source /path/to/gef.py`
#
#
#

from __future__ import print_function

import gdb
import math
import struct
import subprocess
import functools
import sys
import re
import tempfile
import os
import binascii
import getopt
import traceback
import threading
import collections
import time
import resource

if sys.version_info.major == 2:
    from HTMLParser import HTMLParser
    import itertools
    from cStringIO import StringIO
    from urllib import urlopen

    # Compat Py2/3 hacks
    range = xrange

    PYTHON_MAJOR = 2

elif sys.version_info.major == 3:
    from html.parser import HTMLParser
    from io import StringIO
    from urllib.request import urlopen

    # Compat Py2/3 hack
    long = int
    FileNotFoundError = IOError

    PYTHON_MAJOR = 3

else:
    raise Exception("WTF is this Python version??")



__aliases__ = {}
__config__ = {}
NO_COLOR = False
__infos_files__ = []



class GefGenericException(Exception):
    def __init__(self, value):
        self.message = value
        return

    def __str__(self):
        return repr(self.message)

class GefMissingDependencyException(GefGenericException):
    pass

class GefUnsupportedMode(GefGenericException):
    pass

class GefUnsupportedOS(GefGenericException):
    pass

class GefNoDebugInformation(GefGenericException):
    pass


# https://wiki.python.org/moin/PythonDecoratorLibrary#Memoize
class memoize(object):
    """Custom Memoize class with resettable cache"""

    def __init__(self, func):
        self.func = func
        self.is_memoized = True
        self.cache = {}
        return

    def __call__(self, *args):
        if args not in self.cache:
            value = self.func(*args)
            self.cache[args] = value
            return value
        return self.func(*args)

    def __repr__(self):
        return self.func.__doc__

    def __get__(self, obj, objtype):
        fn = functools.partial(self.__call__, obj)
        fn.reset = self._reset
        return fn

    def reset(self):
        self.cache = {}
        return


def reset_all_caches():
    for s in dir(sys.modules['__main__']):
        o = getattr(sys.modules['__main__'], s)
        if hasattr(o, "is_memoized") and o.is_memoized:
            o.reset()
    return


# let's get fancy
class Color:
    GRAY           = "\033[1;30m"
    NORMAL         = "\x1b[0m"
    RED            = "\x1b[31m"
    GREEN          = "\x1b[32m"
    YELLOW         = "\x1b[33m"
    BLUE           = "\x1b[34m"
    BOLD           = "\x1b[1m"
    UNDERLINE      = "\x1b[4m"

    @staticmethod
    def redify(msg):     return Color.RED + msg + Color.NORMAL if not NO_COLOR else ""
    @staticmethod
    def greenify(msg):   return Color.GREEN + msg + Color.NORMAL if not NO_COLOR else ""
    @staticmethod
    def blueify(msg):    return Color.BLUE + msg + Color.NORMAL if not NO_COLOR else ""
    @staticmethod
    def yellowify(msg):  return Color.YELLOW + msg + Color.NORMAL if not NO_COLOR else ""
    @staticmethod
    def grayify(msg):    return Color.GRAY + msg + Color.NORMAL if not NO_COLOR else ""
    @staticmethod
    def boldify(msg):    return Color.BOLD + msg + Color.NORMAL if not NO_COLOR else ""


def left_arrow():
    return "\u2190" if PYTHON_MAJOR == 3 else "<-"

def right_arrow():
    return "\u2192" if PYTHON_MAJOR == 3 else "->"

def horizontal_line():
    return "\u2500" if PYTHON_MAJOR == 3 else "-"

def vertical_line():
    return "\u2502" if PYTHON_MAJOR == 3 else "|"

# helpers
class Address:
    def __init__(self, *args, **kwargs):
        self.value = kwargs.get("value", 0)
        self.section = kwargs.get("section", None)
        self.info = kwargs.get("info", None)
        return

    def __str__(self):
        return hex( self.value )


class Permission:
    READ      = 4
    WRITE     = 2
    EXECUTE   = 1

    def __init__(self, *args, **kwargs):
        self.value = 0
        return

    def __str__(self):
        perm_str = ""
        perm_str += "r" if self.value & Permission.READ else "-"
        perm_str += "w" if self.value & Permission.WRITE else "-"
        perm_str += "x" if self.value & Permission.EXECUTE else "-"
        return perm_str

    @staticmethod
    def from_info_sections(*args):
        p = Permission()
        for arg in args:
            if "READONLY" in arg:
                p.value += Permission.READ
            if "DATA" in arg:
                p.value += Permission.WRITE
            if "CODE" in arg:
                p.value += Permission.EXECUTE
        return p

    @staticmethod
    def from_process_maps(perm_str):
        p = Permission()
        if perm_str[0] == "r":
            p.value += Permission.READ
        if perm_str[1] == "w":
            p.value += Permission.WRITE
        if perm_str[2] == "x":
            p.value += Permission.EXECUTE
        return p


class Section:
    page_start      = None
    page_end        = None
    offset          = None
    permission      = None
    inode           = None
    path            = None

    def __init__(self, *args, **kwargs):
        attrs = ["page_start", "page_end", "offset", "permission", "inode", "path"]
        for attr in attrs:
            value = kwargs[attr] if attr in kwargs else None
            setattr(self, attr, value)
        return

    def is_readable(self):
        return self.permission.value and self.permission.value&Permission.READ

    def is_writable(self):
        return self.permission.value and self.permission.value&Permission.WRITE

    def is_executable(self):
        return self.permission.value and self.permission.value&Permission.EXECUTE


class Zone:
    name              = None
    zone_start        = None
    zone_end          = None
    filename          = None


class Elf:
    e_magic           = None
    e_class           = None
    e_endianness      = None
    e_eiversion       = None
    e_osabi           = None
    e_abiversion      = None
    e_pad             = None
    e_type            = None
    e_machine         = None
    e_version         = None
    e_entry           = None
    e_phoff           = None
    e_shoff           = None
    e_flags           = None
    e_ehsize          = None
    e_phentsize       = None
    e_phnum           = None
    e_shentsize       = None
    e_shnum           = None
    e_shstrndx        = None


class GlibcChunk:

    def __init__(self, addr=None):
        """Init `addr` as a chunk"""
        self.addr = addr if addr else process_lookup_path("heap").page_start
        self.arch = get_memory_alignment()/8
        self.start_addr = self.addr - 2*self.arch
        self.size_addr  = self.addr - self.arch
        return


    # if alloc-ed functions
    def get_chunk_size(self):
        return read_int_from_memory( self.size_addr ) & (~0x03)

    def get_usable_size(self):
        return self.get_chunk_size() - 2*self.arch

    def get_prev_chunk_size(self):
        return read_int_from_memory( self.start_addr )

    def get_next_chunk(self):
        addr = self.start_addr + self.get_chunk_size() + 2*self.arch
        return GlibcChunk(addr)
    # endif alloc-ed functions


    # if free-ed functions
    def get_fwd_ptr(self):
        return read_int_from_memory( self.addr )

    def get_bkw_ptr(self):
        return read_int_from_memory( self.addr+self.arch )
    # endif free-ed functions


    def has_P_bit(self):
        """Check for in PREV_INUSE bit"""
        return read_int_from_memory( self.size_addr ) & 0x01


    def has_M_bit(self):
        """Check for in IS_MMAPPED bit"""
        return read_int_from_memory( self.size_addr ) & 0x02


    def is_used(self):
        """
        Check if the current block is used by:
        - checking the M bit is true
        - or checking that next chunk PREV_INUSE flag is true
        """
        if self.has_M_bit():
            return True

        next_chunk = self.get_next_chunk()
        if next_chunk.has_P_bit():
            return True

        return False


    def str_as_alloced(self):
        msg = ""
        msg+= "Chunk size: {0:d} ({0:#x})".format( self.get_chunk_size() ) + "\n"
        msg+= "Usable size: {0:d} ({0:#x})".format( self.get_usable_size() ) + "\n"
        msg+= "Previous chunk size: {0:d} ({0:#x})".format( self.get_prev_chunk_size() ) + "\n"

        msg+= "PREV_INUSE flag: "
        msg+= Color.greenify("On") if self.has_P_bit() else Color.redify("Off")
        msg+= "\n"

        msg+= "IS_MMAPPED flag: "
        msg+= Color.greenify("On") if self.has_M_bit() else Color.redify("Off")
        return msg


    def str_as_freeed(self):
        msg = ""
        msg+= "Chunk size: {0:d} ({0:#x})".format( self.get_chunk_size() ) + "\n"
        msg+= "Previous chunk size: {0:d} ({0:#x})".format( self.get_prev_chunk_size() ) + "\n"

        msg+= "Forward pointer: {0:#x}".format( self.get_fwd_ptr() ) + "\n"
        msg+= "Backward pointer: {0:#x}".format( self.get_bkw_ptr() )
        return msg


    def __str__(self):
        msg = ""
        if not self.is_used():
            msg += titlify("Chunk (free): %#x" % self.start_addr, Color.GREEN)
            msg += "\n"
            msg += self.str_as_freeed()
        else:
            msg += titlify("Chunk (used): %#x" % self.start_addr, Color.RED)
            msg += "\n"
            msg += self.str_as_alloced()
        return msg


def titlify(msg, color=Color.RED):
    return "{0}[ {1}{2}{3}{4} ]{0}".format(horizontal_line()*40, Color.BOLD, color, msg, Color.NORMAL)

def err(msg):
    gdb.write(Color.BOLD+Color.RED+"[!]"+Color.NORMAL+" "+msg+"\n", gdb.STDERR)
    gdb.flush()
    return

def warn(msg):
    gdb.write(Color.BOLD+Color.YELLOW+"[*]"+Color.NORMAL+" "+msg+"\n", gdb.STDLOG)
    gdb.flush()
    return

def ok(msg):
    gdb.write(Color.BOLD+Color.GREEN+"[+]"+Color.NORMAL+" "+msg+"\n", gdb.STDLOG)
    gdb.flush()
    return

def info(msg):
    gdb.write(Color.BOLD+Color.BLUE+"[+]"+Color.NORMAL+" "+msg+"\n", gdb.STDLOG)
    gdb.flush()
    return

def hexdump(src, l=0x10, sep='.', show_raw=False, base=0x00):
    res = []

    for i in range(0, len(src), l):
        s = src[i:i+l]
        hexa = ''
        isMiddle = False

        for h in range(0,len(s)):
            if h == l/2:
                hexa += ' '
            h = s[h]
            if not isinstance(h, int):
                h = ord(h)
            h = hex(h).replace('0x','')
            if len(h) == 1:
                h = '0'+h
            hexa += h + ' '

        hexa = hexa.strip(' ')
        text = ''

        for c in s:
            if not isinstance(c, int):
                c = ord(c)
                if 0x20 <= c < 0x7F:
                    text += chr(c)
                else:
                    text += sep

        if show_raw:
            res.append(('%-'+str(l*(2+1)+1)+'s') % (hexa))
        else:
            res.append(('%08X:  %-'+str(l*(2+1)+1)+'s  |%s|') % (i+base, hexa, text))

    return '\n'.join(res)

def is_debug():
    return "global.debug" in __config__.keys() and __config__["global.debug"][0]==True

def enable_debug():
    __config__["global.debug"] = (True, bool)
    return

def disable_debug():
    __config__["global.debug"] = (False, bool)
    return

def gef_makedirs(path, mode=0o755):
    if PYTHON_MAJOR == 3:
        os.makedirs(path, mode=mode, exist_ok=True)
        return
    try:
        os.makedirs(path, mode=mode)
    except os.error:
        pass
    return

def gef_obsolete_function(func):
    def new_func(*args, **kwargs):
        warn("Call to deprecated function {}.".format(func.__name__), category=DeprecationWarning)
        return func(*args, **kwargs)
    new_func.__name__ = func.__name__
    new_func.__doc__ = func.__doc__
    new_func.__dict__.update(func.__dict__)
    return new_func


def gef_execute(command, as_list=False):
    output = []
    lines = gdb.execute(command, to_string=True).splitlines()

    for line in lines:
        if line.startswith("=>"): line = line[2:]
        line = line.lstrip().rstrip()
        address, content = line.split(" ", 1)
        address = long(address, 16)
        output.append( (address, content) )
    return output


def gef_disassemble(addr, nb_insn, from_top=False):
    if from_top:
        dis_start_addr = addr
    else:
        dis_start_addr = addr-(2*nb_insn)
        nb_insn = 2*nb_insn

    # adjust lines to disassemble because of variable instructions (intel)
    cur_insn = gdb.execute("x/1i %#x" % addr, to_string=True).splitlines()[0]
    found = False

    for i in range(30):
        cmd = "x/%di %#x" % (nb_insn, dis_start_addr-i)
        lines = gdb.execute(cmd, to_string=True).splitlines()

        # 1. check that the instruction at address in the list
        if cur_insn not in lines:
            continue

        # 2. check no bad instructions in found
        if any( map(lambda x: "(bad)" in x, lines) ):
            continue

        # we assume here that it was successful
        found = True
        lines = [ re.sub(r'(\t|:)', r' ', insn.replace("=>", "").strip()) for insn in lines ]
        break

    if not found:
        return []

    l = []
    patt = re.compile(r'^(0x[0-9a-f]{,16})(.*)$', flags=re.IGNORECASE)
    for line in lines:
        parts = [ x for x in re.split(patt, line) if len(x)>0 ]
        addr = int(parts[0], 16)
        code = parts[1].strip()
        l.append( (addr, code) )
    return l


def gef_execute_external(command, *args, **kwargs):
    res = subprocess.check_output(command, stderr=subprocess.STDOUT, shell=kwargs.get("shell", False))

    if kwargs.get("as_list", False) == True:
        return res.splitlines()

    if PYTHON_MAJOR == 3:
        return str(res, encoding="ascii" )

    return res


def get_frame():
    return gdb.selected_inferior()


@memoize
def get_arch():
    return gdb.execute("show architecture", to_string=True).strip().split(" ")[7][:-1]


def flags_to_human(reg_value, value_table):
    flags = "["
    for i in value_table.keys():
        w = Color.boldify( value_table[i].upper() ) if reg_value & (1<<i) else value_table[i].lower()
        flags += " %s " % w
    flags += "]"
    return flags


######################[ ARM specific ]######################
@memoize
def arm_registers():
    return ["$r0   ", "$r1   ", "$r2   ", "$r3   ", "$r4   ", "$r5   ", "$r6   ",
            "$r7   ", "$r8   ", "$r9   ", "$r10  ", "$r11  ", "$r12  ", "$sp   ",
            "$lr   ", "$pc   ", "$cpsr ", ]

@memoize
def arm_nop_insn():
    # http://infocenter.arm.com/help/index.jsp?topic=/com.arm.doc.dui0041c/Caccegih.html
    # mov r0,r0
    return b"\x00\x00\xa0\xe1"

@memoize
def arm_return_register():
    return "$r0"

def arm_flags_to_human():
    # http://www.botskool.com/user-pages/tutorials/electronics/arm-7-tutorial-part-1
    reg = "$cpsr"
    val = get_register_ex( reg )
    table = { 31: "negative",
              30: "zero",
              29: "carry",
              28: "overflow",
               7: "interrupt",
               6: "fast",
               5: "thumb"
    }
    return flags_to_human(val, table)

######################[ Intel x86-64 specific ]######################
@memoize
def x86_64_registers():
    return [ "$rax   ", "$rcx   ", "$rdx   ", "$rbx   ", "$rsp   ", "$rbp   ", "$rsi   ",
             "$rdi   ", "$rip   ", "$r8    ", "$r9    ", "$r10   ", "$r11   ", "$r12   ",
             "$r13   ", "$r14   ", "$r15   ",
             "$cs    ", "$ss    ", "$ds    ", "$es    ", "$fs    ", "$gs    ", "$eflags", ]

@memoize
def x86_64_nop_insn():
    return b'\x90'

@memoize
def x86_64_return_register():
    return "$rax"

def x86_flags_to_human():
    reg = "$eflags"
    val = get_register_ex( reg )
    table = { 6: "zero",
              0: "carry",
              2: "parity",
              4: "adjust",
              8: "sign",
              8: "trap",
              11: "overflow",
              9: "interrupt",
              10: "direction",
              17: "virtual",
    }
    return flags_to_human(val, table)

######################[ Intel x86-32 specific ]######################
@memoize
def x86_32_registers():
    return [ "$eax   ", "$ecx   ", "$edx   ", "$ebx   ", "$esp   ", "$ebp   ", "$esi   ",
             "$edi   ", "$eip   ", "$cs    ", "$ss    ", "$ds    ", "$es    ",
             "$fs    ", "$gs    ", "$eflags", ]

@memoize
def x86_32_nop_insn():
    return b'\x90'

@memoize
def x86_32_return_register():
    return "$eax"


######################[ PowerPC specific ]######################
@memoize
def powerpc_registers():
    return ["$r0  ", "$r1  ", "$r2  ", "$r3  ", "$r4  ", "$r5  ", "$r6  ", "$r7  ",
            "$r8  ", "$r9  ", "$r10 ", "$r11 ", "$r12 ", "$r13 ", "$r14 ", "$r15 ",
            "$r16 ", "$r17 ", "$r18 ", "$r19 ", "$r20 ", "$r21 ", "$r22 ", "$r23 ",
            "$r24 ", "$r25 ", "$r26 ", "$r27 ", "$r28 ", "$r29 ", "$r30 ", "$r31 ",
            "$pc  ", "$msr ", "$cr  ", "$lr  ", "$ctr ", "$xer ", "$trap" ]

@memoize
def powerpc_nop_insn():
    # http://www.ibm.com/developerworks/library/l-ppc/index.html
    # nop
    return b'\x60\x00\x00\x00'

@memoize
def powerpc_return_register():
    return "$r0"

def powerpc_flags_to_human():
    # http://www.csit-sun.pub.ro/~cpop/Documentatie_SM/Motorola_PowerPC/PowerPc/GenInfo/pemch2.pdf
    reg = "$cr"
    val = get_register_ex( reg )
    table = { 0: "negative",
              1: "positive",
              2: "zero",
              8: "less",
              9: "greater",
              10: "equal",
              11: "overflow",
    }
    return flags_to_human(val, table)

######################[ SPARC specific ]######################
@memoize
def sparc_registers():
    return ["$g0 ", "$g1 ", "$g2 ", "$g3 ", "$g4 ", "$g5 ", "$g6 ", "$g7 ",
            "$o0 ", "$o1 ", "$o2 ", "$o3 ", "$o4 ", "$o5 ", "$o7 ",
            "$l0 ", "$l1 ", "$l2 ", "$l3 ", "$l4 ", "$l5 ", "$l6 ", "$l7 ",
            "$i0 ", "$i1 ", "$i2 ", "$i3 ", "$i4 ", "$i5 ", "$i7"
            "$pc ", "$sp ", "$fp ", "$psr", ]

@memoize
def sparc_nop_insn():
    # http://www.cse.scu.edu/~atkinson/teaching/sp05/259/sparc.pdf
    # sethi 0, %g0
    return b'\x00\x00\x00\x00'

@memoize
def sparc_return_register():
    return "$i0"


######################[ MIPS specific ]######################
@memoize
def mips_registers():
    # http://vhouten.home.xs4all.nl/mipsel/r3000-isa.html
    return ["$zero     ", "$at       ", "$v0       ", "$v1       ", "$a0       ", "$a1       ", "$a2       ", "$a3       ",
            "$t0       ", "$t1       ", "$t2       ", "$t3       ", "$t4       ", "$t5       ", "$t6       ", "$t7       ",
            "$s0       ", "$s1       ", "$s2       ", "$s3       ", "$s4       ", "$s5       ", "$s6       ", "$s7       ",
            "$t8       ", "$t9       ", "$k0       ", "$k1       ", "$s8       ", "$status   ", "$badvaddr ", "$cause    ",
            "$pc       ", "$sp       ", "$hi       ", "$lo       ", "$fir      ", "$fcsr     ", "$ra       ", "$gp       ", ]


@memoize
def mips_nop_insn():
    # https://en.wikipedia.org/wiki/MIPS_instruction_set
    # sll $0,$0,0
    return b"\x00\x00\x00\x00"

@memoize
def mips_return_register():
    return "$v0"

######################[ AARCH64 specific ]######################

@memoize
def aarch64_registers():
    return ["$x0       ", "$x1       ", "$x2       ", "$x3       ", "$x4       ", "$x5       ", "$x6       ", "$x7       ",
            "$x8       ", "$x9       ", "$x10      ", "$x11      ", "$x12      ", "$x13      ", "$x14      ", "$x15      ",
            "$x16      ", "$x17      ", "$x18      ", "$x19      ", "$x20      ", "$x21      ", "$x22      ", "$x23      ",
            "$x24      ", "$x25      ", "$x26      ", "$x27      ", "$x28      ", "$x29      ", "$x30      ", "$sp       ",
            "$pc       ", "$cpsr     ", "$fpsr     ", "$fpcr     ", ]

@memoize
def aarch64_return_register():
    return "$x0"

def aarch64_flags_to_human():
    # http://events.linuxfoundation.org/sites/events/files/slides/KoreaLinuxForum-2014.pdf
    reg = "$cpsr"
    val = get_register_ex( reg )
    table = { 31: "negative",
              30: "zero",
              29: "carry",
              28: "overflow",
               7: "interrupt",
               6: "fast"
    }
    return flags_to_human(val, table)

@memoize
def all_registers():
    if is_arm():         return arm_registers()
    elif is_x86_32():    return x86_32_registers()
    elif is_x86_64():    return x86_64_registers()
    elif is_powerpc():   return powerpc_registers()
    elif is_sparc():     return sparc_registers()
    elif is_mips():      return mips_registers()
    elif is_aarch64():   return aarch64_registers()
    raise GefUnsupportedOS("OS type is currently not supported: %s" % get_arch())


@memoize
def nop_insn():
    if is_arm():         return arm_nop_insn()
    elif is_x86_32():    return x86_32_nop_insn()
    elif is_x86_64():    return x86_64_nop_insn()
    elif is_powerpc():   return powerpc_nop_insn()
    elif is_sparc():     return sparc_nop_insn()
    elif is_mips():      return mips_nop_insn()
    raise GefUnsupportedOS("OS type is currently not supported: %s" % get_arch())


@memoize
def return_register():
    if is_arm():         return arm_return_register()
    elif is_x86_32():    return x86_32_return_register()
    elif is_x86_64():    return x86_64_return_register()
    elif is_powerpc():   return powerpc_return_register()
    elif is_sparc():     return sparc_return_register()
    elif is_mips():      return mips_return_register()
    elif is_aarch64():   return aarch64_return_register()
    raise GefUnsupportedOS("OS type is currently not supported: %s" % get_arch())

def flag_register():
    if is_arm():         return "Flags: " + arm_flags_to_human()
    elif is_x86_32():    return "Flags: " + x86_flags_to_human()
    elif is_x86_64():    return "Flags: " + x86_flags_to_human()
    elif is_powerpc():   return "Flags: " + powerpc_flags_to_human()
<<<<<<< HEAD
    elif is_mips():      return "" # TODO
    elif is_sparc():     return "" # TODO
=======
    elif is_mips():      return ""
    elif is_sparc():     return ""
    elif is_aarch64():   return "Flags: " + aarch64_flags_to_human()
>>>>>>> 0413ffa7
    raise GefUnsupportedOS("OS type is currently not supported: %s" % get_arch())

def write_memory(address, buffer, length=0x10):
    return gdb.selected_inferior().write_memory(address, buffer, length)


def read_memory(addr, length=0x10):
    if PYTHON_MAJOR == 2:
        return gdb.selected_inferior().read_memory(addr, length)
    else:
        return gdb.selected_inferior().read_memory(addr, length).tobytes()


def read_int_from_memory(addr):
    arch = get_memory_alignment()/8
    mem = read_memory( addr, arch)
    fmt = endian_str()+"I" if arch==4 else endian_str()+"Q"
    return struct.unpack( fmt, mem)[0]


def which(program):
    def is_exe(fpath):
        return os.path.isfile(fpath) and os.access(fpath, os.X_OK)

    fpath, fname = os.path.split(program)
    if fpath:
        if is_exe(program):
            return program
    else:
        for path in os.environ["PATH"].split(os.pathsep):
            path = path.strip('"')
            exe_file = os.path.join(path, program)
            if is_exe(exe_file):
                return exe_file

    raise IOError("Missing file `%s`" % program)


def read_memory_until_null(address, max_length=-1):
    i = 0

    if PYTHON_MAJOR == 2:
        buf = ''
        while True:
            try:
                c = read_memory(address + i, 1)[0]
                if c == '\x00':
                    break
                buf += c
                i += 1
                if max_length > 0 and i == max_length:
                    break
            except:
                break
        return buf

    else:
        buf = []
        while True:
            try:
                c = read_memory(address + i, 1)[0]
                if c == 0x00:
                    break
                buf.append( c )
                i += 1
                if max_length > 0 and i == max_length:
                    break
            except:
                break

        return bytes(buf)


def is_readable_string(address):
    """
    Here we will assume that a readable string is
    a consecutive byte array whose
    * last element is 0x00
    * and values for each byte is [0x07, 0x7F[
    """
    buffer = read_memory_until_null(address)
    if len(buffer) == 0:
        return False

    valid_ascii_charset = [0x09, 0x0a, 0x0d, 0x1b,
                           0x20, 0x21, 0x22, 0x23, 0x24, 0x25, 0x26, 0x27, 0x28, 0x29, 0x2a, 0x2b, 0x2c, 0x2d, 0x2e, 0x2f,
                           0x30, 0x31, 0x32, 0x33, 0x34, 0x35, 0x36, 0x37, 0x38, 0x39, 0x3a, 0x3b, 0x3c, 0x3d, 0x3e, 0x3f,
                           0x40, 0x41, 0x42, 0x43, 0x44, 0x45, 0x46, 0x47, 0x48, 0x49, 0x4a, 0x4b, 0x4c, 0x4d, 0x4e, 0x4f,
                           0x50, 0x51, 0x52, 0x53, 0x54, 0x55, 0x56, 0x57, 0x58, 0x59, 0x5a, 0x5b, 0x5c, 0x5d, 0x5e, 0x5f,
                           0x60, 0x61, 0x62, 0x63, 0x64, 0x65, 0x66, 0x67, 0x68, 0x69, 0x6a, 0x6b, 0x6c, 0x6d, 0x6e, 0x6f,
                           0x70, 0x71, 0x72, 0x73, 0x74, 0x75, 0x76, 0x77, 0x78, 0x79, 0x7a, 0x7b, 0x7c, 0x7d, 0x7e, ]

    if PYTHON_MAJOR == 2:
        for c in buffer:
            if ord(c) not in valid_ascii_charset:
                return False
    else:
        for c in buffer:
            if c not in valid_ascii_charset:
                return False

    return len(buffer) > 1


def read_string(address, max_length=-1):
    if not is_readable_string(address):
        raise ValueError("Content at address `%#x` is not a string" % address)

    buf = read_memory_until_null(address, max_length)
    replaced_chars = [ (b"\n",b"\\n"), (b"\r",b"\\r"), (b"\t",b"\\t"), (b"\"",b"\\\"")]
    for f,t in replaced_chars:
        buf = buf.replace(f, t)

    return buf.decode("utf-8")


def is_alive():
    try:
        pid = get_frame().pid
        return pid > 0
    except gdb.error as e:
        return False

    return False


def get_register(regname):
    """
    Get register value. Exception will be raised if expression cannot be parse.
    This function won't catch on purpose.
    @param regname: expected register
    @return register value
    """
    t = gdb.lookup_type("unsigned long")
    reg = gdb.parse_and_eval(regname)
    return long( reg.cast(t) )

def get_register_ex(regname):
    t = gdb.execute("info register %s" % regname, to_string=True)
    for v in t.split(" "):
        v = v.strip()
        if v.startswith("0x"):
            return long(v.strip().split("\t",1)[0], 16)
    return 0

def get_pc():
    try:
        return get_register("$pc")
    except:
        return get_register_ex("$pc")

def get_sp():
    try:
        return get_register("$sp")
    except:
        return get_register_ex("$sp")


def get_pid():
    if "gef-remote.pid" in __config__.keys():
        return __config__.get("gef-remote.pid")[0]
    return get_frame().pid


def get_filename():
    if "gef-remote.filename" in __config__.keys():
        return __config__.get("gef-remote.filename")[0]
    return gdb.current_progspace().filename

@memoize
def get_process_maps():
    sections = []

    try:
        pid = get_pid()
        proc = __config__.get("gef-remote.proc_directory")[0]
        f = open('%s/%d/maps' % (proc, pid))
        while True:
            line = f.readline()
            if len(line) == 0:
                break

            line = line.strip()
            addr, perm, off, dev, rest = line.split(" ", 4)
            rest = rest.split(" ", 1)
            if len(rest) == 1:
                inode = rest[0]
                pathname = ""
            else:
                inode = rest[0]
                pathname = rest[1].replace(' ', '')

            addr_start, addr_end = addr.split("-")
            addr_start, addr_end = long(addr_start, 16), long(addr_end, 16)
            off = long(off, 16)

            perm = Permission.from_process_maps(perm)

            section = Section(page_start  = addr_start,
                              page_end    = addr_end,
                              offset      = off,
                              permission  = perm,
                              inode       = inode,
                              path        = pathname)

            sections.append( section )

    except IOError as ioe:
        if is_debug():
            err(str(ioe))
        sections = get_info_sections()

    return sections


@memoize
def get_info_sections():
    sections = []
    stream = StringIO(gdb.execute("maintenance info sections", to_string=True))

    while True:
        line = stream.readline()
        if len(line) == 0:
            break

        line = re.sub('\s+',' ', line.strip())

        try:
            blobs = [x.strip() for x in line.split(' ')]
            index = blobs[0][1:-1]
            addr_start, addr_end = [ long(x, 16) for x in blobs[1].split( right_arrow() ) ]
            at = blobs[2]
            off = long(blobs[3][:-1], 16)
            path = blobs[4]
            inode = ""
            perm = Permission.from_info_sections(blobs[5:])

            section = Section(page_start  = addr_start,
                              page_end    = addr_end,
                              offset      = off,
                              permission  = perm,
                              inode       = inode,
                              path        = path)

            sections.append( section )

        except IndexError:
            continue
        except ValueError:
            continue

    return sections


def get_info_files():
    global __infos_files__

    cmd = gdb.execute("info files", to_string=True)
    lines = cmd.split("\n")

    if len(lines) < len(__infos_files__):
        return __infos_files__

    for line in lines:
        line = line.strip().rstrip()

        if len(line) == 0:
            break

        if not line.startswith("0x"):
            continue

        blobs = [x.strip() for x in line.split(' ')]
        addr_start = long(blobs[0], 16)
        addr_end = long(blobs[2], 16)
        section_name = blobs[4]

        if len(blobs) == 7:
            filename = blobs[6]
        else:
            filename = get_filename()

        info = Zone()
        info.name = section_name
        info.zone_start = addr_start
        info.zone_end = addr_end
        info.filename = filename

        __infos_files__.append( info )

    return __infos_files__


def process_lookup_address(address):
    if not is_alive():
        err("Process is not running")
        return None

    if is_x86_64() or is_x86_32() :
        if is_in_x86_kernel(address):
            return None

    for sect in get_process_maps():
        if sect.page_start <= address < sect.page_end:
            return sect

    return None


def process_lookup_path(name, perm=Permission.READ|Permission.WRITE|Permission.EXECUTE):
    if not is_alive():
        err("Process is not running")
        return None

    for sect in get_process_maps():
        if name in sect.path and sect.perm.value & perm:
            return sect

    return None


def file_lookup_address(address):
    for info in get_info_files():
        if info.zone_start <= address < info.zone_end:
            return info
    return None


def lookup_address(address):
    addr = Address(value=address)
    sect = process_lookup_address(address)
    info = file_lookup_address(address)
    if sect is None and info is None:
        # i.e. there is no info on this address
        return None

    if sect:
        addr.section = sect

    if info:
        addr.info = info

    return addr


def XOR(data, key):
    return ''.join(chr(ord(x) ^ ord(y)) for (x,y) in zip(data, itertools.cycle(key)))


def ishex(pattern):
    if pattern.startswith("0x") or pattern.startswith("0X"):
        pattern = pattern[2:]
    charset = "0123456789abcdefABCDEF"
    return all( c in charset for c in pattern )


# dirty hack, from https://github.com/longld/peda
def define_user_command(cmd, code):
    if PYTHON_MAJOR == 3:
        commands = bytes( "define {0}\n{1}\nend".format(cmd, code), "UTF-8" )
    else:
        commands = "define {0}\n{1}\nend".format(cmd, code)

    fd, fname = tempfile.mkstemp()
    os.write(fd, commands)
    os.close(fd)
    gdb.execute("source %s" % fname)
    os.unlink(fname)
    return


@memoize
def get_elf_headers(filename=None):
    if filename is None:
        filename = get_filename()

    try:
        f = open(filename, "rb")
    except IOError:
        err("'{0}' not found/readable".format(filename))
        if filename.startswith("target:"):
            warn("Your file is remote, you should try using `gef-remote` instead")
        else:
            err("Failed to get file debug information, most of gef features will not work")
        return None

    elf = Elf()

    # off 0x0
    elf.e_magic, elf.e_class, elf.e_endianness, elf.e_eiversion = struct.unpack(">IBBB", f.read(7))

    # adjust endianness in bin reading
    if elf.e_endianness == 0x01:
        endian = "<" # LE
    else:
        endian = ">" # BE

    # off 0x7
    elf.e_osabi, elf.e_abiversion = struct.unpack(endian + "BB", f.read(2))
    # off 0x9
    elf.e_pad = f.read(7)
    # off 0x10
    elf.e_type, elf.e_machine, elf.e_version = struct.unpack(endian + "HHI", f.read(8))
    # off 0x18
    if elf.e_class == 0x02: # arch 64bits
        elf.e_entry, elf.e_phoff, elf.e_shoff = struct.unpack(endian + "QQQ", f.read(24))
    else: # arch 32bits
        elf.e_entry, elf.e_phoff, elf.e_shoff = struct.unpack(endian + "III", f.read(12))

    elf.e_flags, elf.e_ehsize, elf.e_phentsize, elf.e_phnum = struct.unpack(endian + "HHHH", f.read(8))
    elf.e_shentsize, elf.e_shnum, elf.e_shstrndx = struct.unpack(endian + "HHH", f.read(6))

    f.close()
    return elf


@memoize
def is_elf64():
    elf = get_elf_headers()
    return elf.e_class == 0x02


@memoize
def is_elf32():
    elf = get_elf_headers()
    return elf.e_class == 0x01

@memoize
def is_x86_64():
    elf = get_elf_headers()
    return elf.e_machine==0x3e

@memoize
def is_x86_32():
    elf = get_elf_headers()
    return elf.e_machine==0x03

@memoize
def is_arm():
    elf = get_elf_headers()
    return elf.e_machine==0x28

@memoize
def is_arm_thumb():
    # http://www.botskool.com/user-pages/tutorials/electronics/arm-7-tutorial-part-1
    return is_arm() and get_register("$cpsr") & (1<<5)

@memoize
def is_mips():
    elf = get_elf_headers()
    return elf.e_machine==0x08

@memoize
def is_powerpc():
    elf = get_elf_headers()
    return elf.e_machine==0x14 # http://refspecs.freestandards.org/elf/elfspec_ppc.pdf

@memoize
def is_sparc():
    elf = get_elf_headers()
    return elf.e_machine==0x02

@memoize
def is_sparc64():
    elf = get_elf_headers()
    return elf.e_machine==0x12

@memoize
def is_aarch64():
    elf = get_elf_headers()
    return elf.e_machine==0xb7

@memoize
def get_memory_alignment():
    if is_elf32():
        return 32
    elif is_elf64():
        return 64

    raise GefUnsupportedMode("GEF is running under an unsupported mode, functions will not work")

def clear_screen():
    gdb.execute("shell clear")
    return

def format_address(addr):
    memalign_size = get_memory_alignment()
    if memalign_size == 32:
        print
        return "%#.8x" % (addr & 0xFFFFFFFF)
    elif memalign_size == 64:
        return "%#.16x" % (addr & 0xFFFFFFFFFFFFFFFF)

def align_address(address):
    if get_memory_alignment()==32:
        ret = address & 0x00000000FFFFFFFF
    else:
        ret = address & 0xFFFFFFFFFFFFFFFF
    return ret

def align_address_to_page(address):
    # HACK HACK HACK (hardcoded)
    return align_address(address) & 0xFFFFFFFFFFFFF000

def parse_address(address):
    if ishex(address):
        return long(address, 16)
    else:
        t = gdb.lookup_type("unsigned long")
        a = gdb.parse_and_eval( address ).cast(t)
        return long(a)

def is_in_x86_kernel(address):
    address = align_address(address)
    memalign = get_memory_alignment()-1
    return (address >> memalign) == 0xF

@memoize
def endian_str():
    elf = get_elf_headers()
    if elf.e_endianness == 0x01:
        return "<" # LE
    return ">" # BE

@memoize
def is_remote_debug():
    return "gef-remote.target" in __config__.keys()


#
# Breakpoints
#
class FormatStringBreakpoint(gdb.Breakpoint):
    """Inspect stack for format string"""
    def __init__(self, spec, num_args):
        super(FormatStringBreakpoint, self).__init__(spec, gdb.BP_BREAKPOINT, internal=False)
        self.num_args = num_args
        self.enabled = True
        return

    def stop(self):
        if is_arm():
            regs = ['$r0','$r1','$r2','$r3']
            ptr = regs[self.num_args]
            addr = lookup_address( get_register_ex( ptr ) )

        elif is_x86_64():
            regs = ['$rdi', '$rsi', '$rdx', '$rcx', '$r8', '$r9']
            ptr = regs[self.num_args]
            addr = lookup_address( get_register_ex( ptr ) )

        elif is_sparc():
            regs = ['$i0', '$i1', '$i2','$i3','$i4', '$i5' ]
            ptr = regs[self.num_args]
            addr = lookup_address( get_register_ex( ptr ) )

        elif is_mips():
            regs = ['$a0','$a1','$a2','$a3']
            ptr = regs[self.num_args]
            addr = lookup_address( get_register_ex( ptr ) )

        elif is_powerpc():
            regs = ['$r3', '$r4', '$r4','$r5', '$r6']
            ptr = regs[self.num_args]
            addr = lookup_address( get_register_ex( ptr ) )

        elif is_x86_32():
            # experimental, need more checks
            sp = get_sp()
            m = get_memory_alignment() / 8
            val = sp + (self.num_args * m) + m
            ptr = read_int_from_memory( val )
            addr = lookup_address( ptr )

            # for pretty printing
            ptr = hex(ptr)

        else :
            raise NotImplementedError()

        if addr is None:
            return False

        if addr.section.permission.value & Permission.WRITE:
            content = read_memory_until_null(addr.value)

            print((titlify("Format String Detection")))
            info("Possible insecure format string '%s' %s %#x: '%s'" % (ptr, right_arrow(), addr.value, content))
            info("Triggered by '%s()'" % self.location)

            name = addr.info.name if addr.info else addr.section.path
            m = "Reason:\n"
            m+= "Call to '%s()' with format string argument in position #%d is in\n" % (self.location, self.num_args)
            m+= "page %#x (%s) that has write permission" % (addr.section.page_start, name)
            warn(m)

            return True

        return False


class PatchBreakpoint(gdb.Breakpoint):
    """Create a breakpoint to permanently disable a call (fork/alarm/signal/etc.)"""

    def __init__(self, func, retval):
        super(PatchBreakpoint, self).__init__(func, gdb.BP_BREAKPOINT, internal=False)
        self.func = func
        self.retval = retval

        m = "All calls to '%s' will be skipped" % self.func
        if self.retval is not None:
            m+= " (with return value as %#x)" % self.retval
        info(m)
        return

    def stop(self):
        retaddr = gdb.selected_frame().older().pc()
        retreg  = return_register()

        if self.retval is not None:
            cmd = "set %s = %#x" % (retreg, self.retval)
            gdb.execute( cmd )

        cmd = "set $pc = %#x" % (retaddr)
        gdb.execute( cmd )

        m = "Ignoring call to '%s'" % self.func
        if self.retval is not None:
            m+= "(setting %s to %#x)" % (retreg, self.retval)
        ok( m )
        return False  # never stop at this breakpoint


class SetRegisterBreakpoint(gdb.Breakpoint):
    """When hit, this temporary breakpoint simply sets one specific register to a given value."""

    def __init__(self, func, reg, retval, force_stop=False):
        super(SetRegisterBreakpoint, self).__init__(func, gdb.BP_BREAKPOINT, internal=False)
        self.func = func
        self.reg = reg
        self.retval = retval
        self.force_stop = force_stop
        return

    def stop(self):
        gdb.execute("set %s = %d" % (self.reg, self.retval))
        ok("Setting Return Value register (%s) to %d" % (self.reg, self.retval))
        self.delete ()
        return self.force_stop


#
# Functions
#

# credits: http://tromey.com/blog/?p=515
class CallerIs (gdb.Function):
    """Return True if the calling function's name is equal to a string.
    This function takes one or two arguments."""

    def __init__ (self):
        super (CallerIs, self).__init__ ("caller_is")
        return

    def invoke (self, name, nframes = 1):
        frame = gdb.get_current_frame ()
        while nframes > 0:
            frame = frame.get_prev ()
            nframes = nframes - 1
        return frame.get_name () == name.string ()

CallerIs()



#
# Commands
#

class GenericCommand(gdb.Command):
    """Generic class for invoking commands"""

    def __init__(self, *args, **kwargs):
        self.pre_load()

        required_attrs = ["do_invoke", "_cmdline_", "_syntax_"]

        for attr in required_attrs:
            if not hasattr(self, attr):
                raise NotImplemented("Invalid class: missing '%s'" % attr)

        self.__doc__  += "\n" + "Syntax: " + self._syntax_

        command_type = kwargs.setdefault("command", gdb.COMMAND_OBSCURE)
        complete_type = kwargs.setdefault("complete", gdb.COMPLETE_NONE)
        super(GenericCommand, self).__init__(self._cmdline_, command_type, complete_type, True)
        self.post_load()
        return


    def invoke(self, args, from_tty):
        argv = gdb.string_to_argv(args)
        self.do_invoke(argv)
        return


    def usage(self):
        err("Syntax\n" + self._syntax_ )
        return


    def pre_load(self):
        return


    def post_load(self):
        return


    def add_setting(self, name, value):
        key = "%s.%s" % (self.__class__._cmdline_, name)
        __config__[ key ] = (value, type(value))
        return


    def get_setting(self, name):
        key = "%s.%s" % (self.__class__._cmdline_, name)
        return __config__[ key ][0]


    def has_setting(self, name):
        key = "%s.%s" % (self.__class__._cmdline_, name)
        return key in list( __config__.keys() )


    def del_setting(self, name):
        key = "%s.%s" % (self.__class__._cmdline_, name)
        del ( __config__[ key ] )
        return


# Copy/paste this template for new command
# class TemplateCommand(GenericCommand):
    # """TemplaceCommand: description here will be seen in the help menu for the command."""

    # _cmdline_ = "template-fake"
    # _syntax_  = "%s" % _cmdline_

    # def __init__(self):
         # super(TemplateCommand, self).__init__(complete=gdb.COMPLETE_FILENAME)
         # return
    # def pre_load(self):
        # return
    # def post_load(self):
        # return
    # def do_invoke(self, argv):
        # return


class UnicornEmulateCommand(GenericCommand):
    """EmulateCommand: Use Unicorn-Engine to emulate the behavior of the binary, without affecting the GDB runtime.
    By default the command will emulate only the next instruction, but location and number of instruction can be
    changed via arguments to the command line."""

    _cmdline_ = "emulate"
    _syntax_  = "%s [LOCATION] [NB_INSTRUCTION]" % _cmdline_

    def __init__(self):
         super(UnicornEmulateCommand, self).__init__(complete=gdb.COMPLETE_LOCATION)
         return

    def pre_load(self):
        try:
            import unicorn
        except ImportError as ie:
            msg = "This command requires the following packages: `unicorn` and `capstone`."
            raise GefMissingDependencyException( msg )
        return

    def post_load(self):
        return

    def do_invoke(self, argv):
        if not is_alive():
            warn("No debugging session active")
            return

        if len(argv)==0 or argv[0]=="-1":
            start_insn = get_pc()
        else:
            start_insn = long(gdb.parse_and_eval( argv[0] ))

        if len(argv)==2:
            nb_insn = long(argv[1])
        else:
            nb_insn = 1

        self.run_unicorn(start_insn, nb_insn)
        return

    def get_unicorn_arch(self):
        unicorn = sys.modules['unicorn']
        if   is_x86_32():    arch, mode = unicorn.UC_ARCH_X86, unicorn.UC_MODE_32
        elif is_x86_64():    arch, mode = unicorn.UC_ARCH_X86, unicorn.UC_MODE_64
        elif is_powerpc():   arch, mode = unicorn.UC_ARCH_PPC, unicorn.UC_MODE_32
        elif is_mips():      arch, mode = unicorn.UC_ARCH_MIPS, unicorn.UC_MODE_32
        elif is_sparc():     arch, mode = unicorn.UC_ARCH_SPARC, unicorn.UC_MODE_32
        elif is_arm():
            arch = unicorn.UC_ARCH_ARM
            mode = unicorn.UC_MODE_32 if not is_arm_thumb() else unicorn.UC_MODE_16
        else:
            raise GefUnsupportedOS("Emulation not supported for your OS")
        return arch, mode

    def get_unicorn_registers(self):
        "Creates a dict matching the Unicorn identifier for a specific register."
        unicorn = sys.modules['unicorn']
        regs = {}

        if is_x86_32() or is_x86_64():   arch = "x86"
        elif is_powerpc():               arch = "ppc"
        elif is_mips():                  arch = "mips"
        elif is_sparc():                 arch = "sparc"
        elif is_arm():                   arch = "arm"

        const = getattr(unicorn, arch + "_const")
        for r in all_registers():
            regname = "UC_%s_REG_%s" % (arch.upper(), r.strip()[1:].upper())
            regs[r] = getattr(const, regname)
        return regs

    def get_unicorn_end_addr(self, start_addr, nb):
        dis = gef_disassemble(start_addr, nb+1)
        return dis[-1][0]

    def run_unicorn(self, start_insn_addr, nb_insn, *args, **kwargs):
        start_regs = {}
        end_regs = {}
        arch, mode = self.get_unicorn_arch()
        unicorn_registers = self.get_unicorn_registers()
        end_insn_addr = self.get_unicorn_end_addr(start_insn_addr, nb_insn)
        insn_section_length = end_insn_addr - start_insn_addr

        unicorn = sys.modules['unicorn']

        info("init unicorn engine")
        emu = unicorn.Uc(arch, mode)

        info("populating registers")
        for r in all_registers():
            gregval = get_register_ex(r)
            emu.reg_write(unicorn_registers[r], gregval)
            start_regs[r] = gregval


        pc = align_address_to_page(start_insn_addr)
        code = read_memory(pc, resource.getpagesize())
        info("populating code page=%#x-%#x" % (pc, pc+resource.getpagesize()-1))
        emu.mem_map(pc, resource.getpagesize())
        emu.mem_write(pc, bytes(code))

        sp = align_address_to_page(get_sp())
        stack = read_memory(sp, resource.getpagesize())
        info("populating stack page=%#x-%#x" % (sp, sp+resource.getpagesize()-1))
        emu.mem_map(sp, resource.getpagesize())
        emu.mem_write(sp, bytes(stack))
        ok("Starting emulation: %#x %s %#x (%d instructions)" % (start_insn_addr,
                                                                 right_arrow(),
                                                                 end_insn_addr,
                                                                 nb_insn))
        emu.emu_start(start_insn_addr, end_insn_addr)
        ok("Ending emulation")

        for r in all_registers():
            end_regs[r] = emu.reg_read(unicorn_registers[r])
            info("old_%s=%#x\t||\tnew_%s=%#x%s" % (r.strip(), start_regs[r],
                                                   r.strip(), end_regs[r],
                                                   "\t(tainted)" if start_regs[r] != end_regs[r] else ""))

        return



class RemoteCommand(GenericCommand):
    """gef wrapper for the `target remote` command. This command will automatically
    download the target binary in the local temporary directory (defaut /tmp) and then
    source it. Additionally, it will fetch all the /proc/PID/maps and loads all its
    information."""

    _cmdline_ = "gef-remote"
    _syntax_  = "%s -t TARGET -r PID [OPTIONS]" % _cmdline_

    def __init__(self):
        super(RemoteCommand, self).__init__()
        self.add_setting("proc_directory", "/proc")
        return

    def do_invoke(self, argv):
        target = None
        rpid = -1
        update_solib = False
        fetch_all_libs = False
        download_lib = None
        opts, args = getopt.getopt(argv, "t:p:hUD:")
        for o,a in opts:
            if   o == "-t":   target = a
            elif o == "-p":   rpid = int(a)
            elif o == "-U":   update_solib = True
            elif o == "-D":   download_lib = a
            elif o == "-U":   fetch_all_libs = True
            elif o == "-h":
                self.help()
                return

        if target is not None:
            if rpid not in range(1, 65536):
                err("Invalid syntax, see -h for help.")
                return

            self.setup_remote_environment(target, rpid, update_solib)
            return

        if download_lib is not None:
            if not is_remote_debug():
                warn("No remote session active.")
                return

            pid = self.get_setting("pid")
            fil = self.download_file(pid, download_lib)
            if fil is None:
                err("Failed to download remote file")
                return
            ok("Download success: %s %s %s" % (download_lib, right_arrow(), fil))
            if update_solib:
                self.refresh_shared_library_path()
            return

        err("No action defined")
        return


    def setup_remote_environment(self, target, pid, update_solib=False):
        # cleaning memoized cache
        gdb.execute("reset-cache")

        if not self.connect_target(target):
            err("Failed to connect to %s" % target)
            return
        ok("Connected to '%s'" % target)

        ok("Downloading remote information")
        infos = {}
        for i in ["exe", "maps", "environ", "cmdline"]:
            infos[i] = self.load_target_proc(pid, i)
            if infos[i] is None:
                err("Failed to load memory map of '%s'" % i)
                return

        if not os.access(infos["exe"], os.R_OK):
            err("Source binary is not readable")
            return

        directory  = '%s/%d' % (tempfile.gettempdir(), pid)
        gdb.execute("file %s" % infos["exe"])

        self.add_setting("root", directory)
        self.add_setting("proc_directory", directory + '/proc')
        self.add_setting("pid", pid)
        self.add_setting("filename", infos["exe"])
        self.add_setting("target", target)

        ok("Remote information loaded, remember to clean '%s' when your session is over" % directory)
        if update_solib:
            self.refresh_shared_library_path()
        return


    def connect_target(self, target):
        """Connect to remote target and get symbols. To prevent `gef` from requesting information
        not fetched just yet, we disable the context disable when connection was successful."""
        disable_context()
        try:
            gdb.execute("target remote {0}".format(target))
            ret = True
        except Exception as e:
            err(str(e))
            ret = False
        enable_context()
        return ret


    def download_file(self, pid, target):
        """Download filename `target` inside the mirror tree in /tmp"""
        try:
            local_root = '{0:s}/{1:d}'.format(tempfile.gettempdir(), pid)
            local_path = local_root + '/' + os.path.dirname( target.replace("target:", "") )
            local_name = local_path + '/' + os.path.basename( target )
            gef_makedirs(local_path)
            gdb.execute("remote get {0:s} {1:s}".format(target, local_name))
        except Exception as e:
            err(str(e))
            local_name = None
        return local_name


    def load_target_proc(self, pid, info):
        """Download one item from /proc/pid"""
        remote_name = "/proc/{:d}/{:s}".format(pid, info)
        return self.download_file(pid, remote_name)


    def refresh_shared_library_path(self):
        dirs = [r for r, d, f in os.walk( self.get_setting("root") )]
        path = ":".join(dirs)
        gdb.execute("set solib-search-path %s" % (path,))
        return


    def help(self):
        h = "%s\n" % self._syntax_
        h+= "\t-t TARGET (mandatory) specifies the host:port, serial port or tty to connect to.\n"
        h+= "\t-p PID (mandatory) specifies PID of the debugged process on gdbserver's end.\n"
        h+= "\t-U will update gdb `solib-search-path` attribute to include the files downloaded from server (default: False).\n"
        h+= "\t-A will download *ALL* the remote shared libraries and store them in the new environment. This command can take a few minutes to complete (default: False).\n"
        h+= "\t-D LIB will download the remote library called LIB.\n"
        info(h)
        return


class PatchCommand(GenericCommand):
    """Patch the instruction pointed by parameters with NOP. If the return option is
    specified, it will set the return register to the specific value."""

    _cmdline_ = "patch"
    _syntax_  = "%s [-r VALUE] [-p] [-h] [LOCATION]" % _cmdline_


    def __init__(self):
        super(PatchCommand, self).__init__(complete=gdb.COMPLETE_LOCATION)
        return


    def get_insn_size(self, addr):
        res = gef_execute("x/2i %#x" % addr, as_list=True)
        insns = [ x[0] for x in res ]
        return insns[1] - insns[0]


    def do_invoke(self, argv):
        retval = None
        perm_mode = False
        opts, args = getopt.getopt(argv, "r:ph")
        for o,a in opts:
            if   o == "-r":
                retval = long(a, 16)
            elif o == "-p":
                perm_mode = True
            elif o == "-h":
                self.help()
                return

        if perm_mode:
            if len(args)==0:
                err("Missing location")
                return
            self.permanent_patch(args[0], retval)
            return

        if len(args):
            loc = parse_address(args[0])
        else:
            loc = get_pc()

        self.onetime_patch(loc, retval)
        return


    def help(self):
        m = "%s\n" % self._syntax_
        m+= "  LOCATION\taddress/symbol to patch\n"
        m+= "  -r VALUE\tset the return register to VALUE (ex. 0x00, 0xffffffff)\n"
        m+= "  -p \t\tmake this patch permanent for the whole GDB session\n"
        m+= "  -h \t\tprint this help\n"
        info(m)
        return


    def onetime_patch(self, loc, retval):
        if not is_alive():
            warn("No debugging session active")
            return

        size = self.get_insn_size( loc )
        nops = nop_insn()

        if len(nops) > size:
            err("Cannot patch instruction at %#x (nop_size is:%d,insn_size is:%d)" % (loc, len(nops), size))
            return

        if len(nops) < size:
            warn("Adjusting NOPs to size %d" % size)
            while len(nops) < size:
                nops += nop_insn()

        if len(nops) != size:
            err("Cannot patch instruction at %#x (unexpected NOP length)" % (loc))
            return

        ok("Patching %d bytes from %s" % (size, format_address(loc)))
        write_memory(loc, nops, size)

        if retval is not None:
            reg = return_register()
            addr = '*'+format_address(loc)
            SetRegisterBreakpoint(addr, reg, retval)
        return


    def permanent_patch(self, loc, retval):
        PatchBreakpoint(loc, retval)
        return


class CapstoneDisassembleCommand(GenericCommand):
    """Use capstone disassembly framework to disassemble code."""

    _cmdline_ = "cs-dis"
    _syntax_  = "%s [-l LENGTH] [-t opt] [LOCATION]" % _cmdline_


    def pre_load(self):
        try:
            import capstone
        except ImportError as ie:
            msg = "Missing Python `capstone` package. "
            msg+= "Install with `pip install capstone`"
            raise GefMissingDependencyException( msg )
        return


    def __init__(self):
         super(CapstoneDisassembleCommand, self).__init__(complete=gdb.COMPLETE_LOCATION)
         return


    def do_invoke(self, argv):
        loc, lgt = None, None
        opts, args = getopt.getopt(argv, 'l:x:')
        for o,a in opts:
            if   o == "-l":
                lgt = long(a)
            elif o == "-x":
                k, v = a.split(":", 1)
                self.add_setting(k, v)

        if len(args):
            loc = parse_address( args[0] )

        if loc is None:
            if not is_alive():
                warn("No debugging session active")
                return
            loc = get_pc()

        if lgt is None:
            lgt = 0x10

        kwargs = {}
        if self.has_setting("arm_thumb"):
            kwargs["arm_thumb"] = True

        if self.has_setting("mips_r6"):
            kwargs["mips_r6"] = True

        CapstoneDisassembleCommand.disassemble(loc, lgt, **kwargs)
        return


    @staticmethod
    def disassemble(location, insn_num, *args, **kwargs):
        arch, mode = CapstoneDisassembleCommand.get_cs_arch( *args, **kwargs )
        mem  = read_memory(location, 0x200)  # hack hack hack

        CapstoneDisassembleCommand.cs_disass(mem, location, arch, mode, insn_num)
        return


    @staticmethod
    def get_cs_arch(*args, **kwargs):
        arch = get_arch()
        mode = get_memory_alignment()
        capstone = sys.modules['capstone']

        if   arch.startswith("i386"):
            if   mode == 16:  return (capstone.CS_ARCH_X86, capstone.CS_MODE_16)
            elif mode == 32:  return (capstone.CS_ARCH_X86, capstone.CS_MODE_32)
            elif mode == 64:  return (capstone.CS_ARCH_X86, capstone.CS_MODE_64)
            raise GefGenericException("capstone invalid mode for %s" % arch)

        elif arch.startswith("arm"):
            thumb_mode = kwargs.get("arm_thumb", False)
            if thumb_mode:  mode = capstone.CS_MODE_THUMB
            else:           mode = capstone.CS_MODE_ARM
            return (capstone.CS_ARCH_ARM, mode)

        elif arch.startswith("mips"):
            use_r6 = kwargs.get("mips_r6", False)
            if use_r6      :  return (capstone.CS_ARCH_MIPS, capstone.CS_MODE_MIPS32R6)
            elif mode == 32:  return (capstone.CS_ARCH_MIPS, capstone.CS_MODE_MIPS32)
            elif mode == 64:  return (capstone.CS_ARCH_MIPS, capstone.CS_MODE_MIPS64)
            raise GefGenericException("capstone invalid mode for %s" % arch)

        elif arch.startswith("powerpc"):
            if   mode == 32:  return (capstone.CS_ARCH_PPC, capstone.CS_MODE_32)
            elif mode == 64:  return (capstone.CS_ARCH_PPC, capstone.CS_MODE_64)
            raise GefGenericException("capstone invalid mode for %s" % arch)

        elif arch.startswith("sparc"):
            return (capstone.CS_ARCH_SPARC, None)

        raise GefUnsupportedOS("OS not supported by capstone")


    @staticmethod
    def cs_disass(code, location, arch, mode, max_inst):
        inst_num    = 0
        capstone    = sys.modules['capstone']
        cs          = capstone.Cs(arch, mode)
        cs.detail   = True
        code        = bytes(code)
        pc          = get_pc()

        for i in cs.disasm(code, location):
            m = Color.boldify(Color.blueify(format_address(i.address))) + "\t"
            m+= Color.greenify("%s" % i.mnemonic) + "\t"
            m+= Color.yellowify("%s" % i.op_str)

            if (i.address == pc):
                m+= Color.redify("\t\t "+left_arrow()+" $pc")

            print (m)
            inst_num += 1
            if inst_num == max_inst:
                break

        return


# http://code.woboq.org/userspace/glibc/malloc/malloc.c.html#malloc_chunk
class GlibcHeapCommand(GenericCommand):
    """Get some information about the Glibc heap structure."""

    _cmdline_ = "heap"
    _syntax_  = "%s LOCATION" % _cmdline_


    def __init__(self):
         super(GlibcHeapCommand, self).__init__(complete=gdb.COMPLETE_LOCATION)
         return


    def do_invoke(self, argv):
        if not is_alive():
            warn("No debugging session active")
            return

        argc = len(argv)

        if argc < 1:
            err("Missing chunk address")
            self.usage()
            return

        addr = long(gdb.parse_and_eval( argv[0] ))
        chunk = GlibcChunk(addr)
        print("%s" % chunk)
        return



class DumpMemoryCommand(GenericCommand):
    """Dump chunks of memory into raw file on the filesystem. Dump file
    name template can be defined in GEF runtime config"""

    _cmdline_ = "dump-memory"
    _syntax_  = "%s LOCATION [SIZE]" % _cmdline_


    def __init__(self):
         super(DumpMemoryCommand, self).__init__(complete=gdb.COMPLETE_LOCATION)
         self.add_setting("dumpfile_prefix", "./dumpmem-")
         self.add_setting("dumpfile_suffix", "raw")
         return


    def do_invoke(self, argv):
        argc = len(argv)

        if argc not in (1, 2):
            err("Invalid arguments number")
            self.usage()
            return

        prefix = self.get_setting("dumpfile_prefix")
        suffix = self.get_setting("dumpfile_suffix")

        start_addr = align_address( long(gdb.parse_and_eval( argv[0] )) )
        filename = "%s%#x.%s" % (prefix, start_addr, suffix)
        size = long(argv[1]) if argc==2 and argv[1].isdigit() else 0x100

        with open(filename, "wb") as f:
            mem = read_memory( start_addr, size )
            f.write( mem )

        info("Dumped %d bytes from %#x in '%s'" % (size, start_addr, filename))
        return



class AliasCommand(GenericCommand):
    """GEF defined aliases"""

    _cmdline_ = "gef-alias"
    _syntax_  = "%s (set|show|do|unset)" % _cmdline_

    def do_invoke(self, argv):
        argc = len(argv)
        if argc == 0:
            err("Missing action")
            self.usage()
        return

class AliasSetCommand(GenericCommand):
    """GEF add alias command"""
    _cmdline_ = "gef-alias set"
    _syntax_  = "%s" % _cmdline_

    def do_invoke(self, argv):
        argc = len(argv)
        if argc < 2:
            err("'%s set' requires at least 2 params")
            return
        alias_name = argv[0]
        alias_cmds  = " ".join(argv[1:]).split(";")

        if alias_name in list( __aliases__.keys() ):
            warn("Replacing alias '%s'" % alias_name)
        __aliases__[ alias_name ] = alias_cmds
        ok("'%s': '%s'" % (alias_name, "; ".join(alias_cmds)))
        return

class AliasUnsetCommand(GenericCommand):
    """GEF remove alias command"""
    _cmdline_ = "gef-alias unset"
    _syntax_  = "%s" % _cmdline_

    def do_invoke(self, argv):
        if len(argv) != 1:
            err("'%s' requires 1 param" % self._cmdline_)
            return
        if  argv[1] in  __aliases__:
            del __aliases__[ argv[1] ]
        else:
            err("'%s' not an alias" % argv[1])
        return

class AliasShowCommand(GenericCommand):
    """GEF show alias command"""
    _cmdline_ = "gef-alias show"
    _syntax_  = "%s" % _cmdline_

    def do_invoke(self, argv):
        for alias_name in list( __aliases__.keys() ):
            print(("'%s'\t'%s'" % (alias_name, ";".join(__aliases__[alias_name]))))
        return

class AliasDoCommand(GenericCommand):
    """GEF do alias command"""
    _cmdline_ = "gef-alias do"
    _syntax_  = "%s" % _cmdline_

    def do_invoke(self, argv):
        argc = len(argv)
        if argc != 1:
            err("'%s do' requires 1 param")
            return

        alias_name = argv[0]
        if alias_name not in list( __aliases__.keys() ):
            err("No alias '%s'" % alias_name)
            return

        alias_cmds = __aliases__[alias_name]
        for cmd in alias_cmds:
            try:
                if " >> " in cmd:
                    cmd, outfile = cmd.split(" >> ")
                    cmd = cmd.strip()
                    outfile = outfile.strip()

                    with open(outfile, "a") as f:
                        lines_out = gdb.execute(cmd, to_string=True)
                        f.write(lines_out)

                elif " > " in cmd:
                    cmd, outfile = cmd.split(" > ")
                    cmd = cmd.strip()
                    outfile = outfile.strip()

                    with open(outfile, "w") as f:
                        lines_out = gdb.execute(cmd, to_string=True)
                        f.write(lines_out)

                else:
                    gdb.execute(cmd)

            except:
                continue

        return


class SolveKernelSymbolCommand(GenericCommand):
    """Solve kernel symbols from kallsyms table."""

    _cmdline_ = "ksymaddr"
    _syntax_  = "%s SymbolToSearch" % _cmdline_

    def do_invoke(self, argv):
        if len(argv) != 1:
            self.usage()
            return

        found = False
        sym = argv[0]
        with open("/proc/kallsyms", "r") as f:
            for line in f:
                try:
                    symaddr, symtype, symname = line.strip().split(" ", 3)
                    symaddr = long(symaddr, 16)
                    if symname == sym:
                        ok("Found matching symbol for '%s' at %#x (type=%s)" % (sym, symaddr, symtype))
                        found = True
                    if sym in symname:
                        warn("Found partial match for '%s' at %#x (type=%s): %s" % (sym, symaddr, symtype, symname))
                        found = True
                except ValueError:
                    pass

        if not found:
            err("No match for '%s'" % sym)
        return


class DetailRegistersCommand(GenericCommand):
    """Display full details on one, many or all registers value from current architecture."""

    _cmdline_ = "reg"
    _syntax_  = "%s [Register1] [Register2] ... [RegisterN]" % _cmdline_


    def do_invoke(self, argv):
        regs = []

        if not is_alive():
            warn("No debugging session active")
            return

        if len(argv) > 0:
            regs = [ reg for reg in all_registers() if reg.strip() in argv ]
        else:
            regs = all_registers()

        for regname in regs:
            reg = gdb.parse_and_eval(regname)
            line = Color.boldify(Color.redify(regname)) + ": "

            if str(reg.type) == 'builtin_type_sparc_psr':  # ugly but more explicit
                line+= "%s" % reg

            elif reg.type.code == gdb.TYPE_CODE_FLAGS:
                desc_flag = flag_register()
                line+= "%s" % (Color.boldify(str(reg))) if desc_flag == "" else desc_flag

            else:
                addr = align_address( long(reg) )
                line+= Color.boldify(Color.blueify(format_address(addr)))
                addrs = DereferenceCommand.dereference_from(addr)
                if len(addrs) > 1:
                    sep = " %s " % right_arrow()
                    line+= sep + sep.join(addrs[1:])
            print(line)

        return


class ShellcodeCommand(GenericCommand):
    """ShellcodeCommand uses @JonathanSalwan simple-yet-awesome shellcode API to
    download shellcodes"""

    _cmdline_ = "shellcode"
    _syntax_  = "%s (search|get)" % _cmdline_


    def do_invoke(self, argv):
        self.usage()
        return


class ShellcodeSearchCommand(GenericCommand):
    """Search patthern in shellcodes database."""

    _cmdline_ = "shellcode search"
    _syntax_  = "%s <pattern1> <pattern2>" % _cmdline_

    api_base = "http://shell-storm.org"
    search_url = api_base + "/api/?s="


    def do_invoke(self, argv):
        if len(argv) == 0:
            err("Missing pattern to search")
            self.usage()
        else:
            self.search_shellcode(argv)
        return


    def search_shellcode(self, search_options):
        # API : http://shell-storm.org/shellcode/
        args = "*".join(search_options)
        http = urlopen(self.search_url + args)

        if http.getcode() != 200:
            err("Could not query search page: got %d" % http.getcode())
            return

        ret = http.read()
        if PYTHON_MAJOR == 3:
            ret = str( ret, encoding="ascii" )

        # format: [author, OS/arch, cmd, id, link]
        lines = ret.split("\n")
        refs = [ line.split("::::") for line in lines ]

        if len(refs) > 0:
            info("Showing matching shellcodes")
            info("\t".join(["Id", "Platform", "Description"]))
            for ref in refs:
                try:
                    auth, arch, cmd, sid, link = ref
                    print(("\t".join([sid, arch, cmd])))
                except ValueError:
                    continue

            info("Use `shellcode get <id>` to fetch shellcode")
        return


class ShellcodeGetCommand(GenericCommand):
    """Download shellcode from shellcodes database"""

    _cmdline_ = "shellcode get"
    _syntax_  = "%s <shellcode_id>" % _cmdline_

    api_base = "http://shell-storm.org"
    get_url = api_base + "/shellcode/files/shellcode-%d.php"


    def do_invoke(self, argv):
        if len(argv) != 1:
            err("Missing pattern to search")
            self.usage()
            return

        if not argv[0].isdigit():
            err("ID is not a digit")
            self.usage()
            return

        self.get_shellcode(long(argv[0]))
        return


    def get_shellcode(self, sid):
        http = urlopen(self.get_url % sid)

        if http.getcode() != 200:
            err("Could not query search page: got %d" % http.getcode())
            return

        ret  = http.read()
        if PYTHON_MAJOR == 3:
            ret = str( ret, encoding="ascii" )

        info("Downloading shellcode id=%d" % sid)
        fd, fname = tempfile.mkstemp(suffix=".txt", prefix="sc-", text=True, dir='/tmp')
        data = ret.split("\n")[7:-11]
        buf = "\n".join(data)
        buf = HTMLParser().unescape( buf )

        if PYTHON_MAJOR == 3:
            buf = bytes(buf, "UTF-8")

        os.write(fd, buf)
        os.close(fd)
        info("Shellcode written as '%s'" % fname)
        return


class CtfExploitTemplaterCommand(GenericCommand):
    """Generates a ready-to-use exploit template for CTF."""

    _cmdline_ = "ctf-exploit-templater"
    _syntax_  = "%s HOST PORT [/path/exploit.py]" % _cmdline_

    def __init__(self):
        super(CtfExploitTemplaterCommand, self).__init__()
        self.add_setting("exploit_path", "./gef-exploit.py")
        return

    def do_invoke(self, argv):
        argc = len(argv)

        if argc not in (2, 3):
            err("%s" % self._syntax_)
            return

        host, port = argv[0], argv[1]
        path = argv[2] if argc==3 else self.get_setting("exploit_path")

        with open(path, "w") as f:
            f.write( CTF_EXPLOIT_TEMPLATE % (host, port) )

        info("Exploit script written as '%s'" % path)
        return


class ROPgadgetCommand(GenericCommand):
    """ROPGadget (http://shell-storm.org/project/ROPgadget) plugin"""

    _cmdline_ = "ropgadget"
    _syntax_  = "%s  [OPTIONS]" % _cmdline_


    def __init__(self):
        super(ROPgadgetCommand, self).__init__()
        return

    def pre_load(self):
        try:
            import ropgadget
            # ok("Using %s v%d.%d" % (Color.yellowify("ropgadget"), ropgadget.version.MAJOR_VERSION, ropgadget.version.MINOR_VERSION))

        except ImportError as ie:
            msg = "Missing Python `ropgadget` package. "
            msg+= "Install with `pip install ropgadget`"
            raise GefMissingDependencyException( msg )

        return


    def do_invoke(self, argv):
        class FakeArgs(object):
            all        = None
            binary     = None
            string     = None
            opcode     = None
            memstr     = None
            console    = None
            norop      = None
            nojop      = None
            depth      = 10
            nosys      = None
            range      = "0x00-0x00"
            badbytes   = None
            only       = None
            filter     = None
            ropchain   = None
            offset     = 0x00
            outfile    = None
            thumb      = None
            rawArch    = None
            rawMode    = None
            multibr    = None


        ropgadget = sys.modules['ropgadget']
        args = FakeArgs()
        if self.parse_args(args, argv):
            ropgadget.core.Core( args ).analyze()
        return


    def parse_args(self, args, argv):
        #
        # options format is 'option_name1=option_value1'
        #
        def __usage__():
            arr = [ x for x in dir(args) if not x.startswith("__") ]
            info("Valid options for %s are:\n%s" % (self._cmdline_, arr))
            return

        for opt in argv:
            if opt in ("?", "h", "help"):
                __usage__()
                return False

            name, value = opt.split("=", 1)
            if hasattr(args, name):
                if name == "console":
                    continue
                elif name == "depth":
                    value = long(value)
                    depth = value
                    info("Using depth %d" % depth)
                elif name == "range":
                    off_min = long(value.split('-')[0], 16)
                    off_max = long(value.split('-')[1], 16)
                    if off_max < off_min:
                        raise ValueError("%#x must be higher that %#x" % (off_max, off_min))
                    info("Using range [%#x:%#x] (%ld bytes)" % (off_min, off_max, (off_max-off_min)))

                setattr(args, name, value)

            else:
                err("'%s' is not a valid ropgadget option" % name)
                __usage__()
                return False


        if not hasattr(args, "binary") or getattr(args, "binary") is None:
            setattr(args, "binary", get_filename())

        info("Using binary: %s" % args.binary)
        return True


class FileDescriptorCommand(GenericCommand):
    """Enumerate file descriptors opened by process."""

    _cmdline_ = "fd"
    _syntax_  = "%s" % _cmdline_

    def do_invoke(self, argv):
        if not is_alive():
            warn("No debugging session active")
            return

        if is_remote_debug():
            warn("'%s' cannot be used on remote debugging" % self._cmdline_)
            return

        pid = get_pid()
        proc = __config__.get("get-remote.proc_directory")[0]
        path = "%s/%s/fd" % (proc, pid)

        for fname in os.listdir(path):
            fullpath = path+"/"+fname
            if os.path.islink(fullpath):
                info("- %s %s %s" % (fullpath, right_arrow(), os.readlink(fullpath)))

        return


class AssembleCommand(GenericCommand):
    """AssembleCommand: using radare2 to assemble code (requires r2 Python bindings)
    Architecture can be set in GEF runtime config (default is x86).
    Use `list' subcommand to list architectures supported"""

    _cmdline_ = "assemble"
    _syntax_  = "%s (list|instruction1;[instruction2;]...[instructionN;])" % _cmdline_

    def __init__(self, *args, **kwargs):
        super(AssembleCommand, self).__init__()
        self.add_setting("arch", "x86")
        return


    def pre_load(self):
        try:
            import r2, r2.r_asm
        except ImportError:
            raise GefMissingDependencyException("radare2 Python bindings could not be loaded")


    def do_invoke(self, argv):
        if len(argv)==0 or (len(argv)==1 and argv[0]=="list"):
            self.usage()
            err("Modes available:\n%s" % gef_execute_external("rasm2 -L;exit 0", shell=True))
            return

        mode = self.get_setting("arch")
        instns = " ".join(argv)
        info( "%s" % self.assemble(mode, instns) )
        return


    def assemble(self, mode, instructions):
        r2 = sys.modules['r2']
        asm = r2.r_asm.RAsm()
        asm.use(mode)
        opcode = asm.massemble( instructions )
        return None if opcode is None else opcode.buf_hex


class InvokeCommand(GenericCommand):
    """Invoke an external command and display result."""

    _cmdline_ = "system"
    _syntax_  = "%s [COMMAND]" % _cmdline_

    def do_invoke(self, argv):
        ret = gef_execute_external( argv )
        print(( "%s" % ret ))
        return


class ProcessListingCommand(GenericCommand):
    """List and filter process."""

    _cmdline_ = "ps"
    _syntax_  = "%s [PATTERN]" % _cmdline_

    def __init__(self):
        super(ProcessListingCommand, self).__init__(complete=gdb.COMPLETE_LOCATION)
        self.add_setting("ps_command", "/bin/ps auxww")
        return

    def do_invoke(self, argv):
        processes = self.ps()

        if len(argv) == 0:
            pattern = re.compile("^.*$")
        else:
            pattern = re.compile(argv[0])

        for process in processes:
            command = process['command']

            if not re.search(pattern, command):
                continue

            line = [ process[i] for i in ("pid", "user", "cpu", "mem", "tty", "command") ]
            print ( '\t\t'.join(line) )

        return None


    def ps(self):
        processes = []
        output = gef_execute_external(self.get_setting("ps_command").split(), True).splitlines()
        names = [x.lower().replace('%','') for x in output[0].split()]

        for line in output[1:]:
            fields = line.split()
            t = {}

            for i in range(len(names)):
                if i==len(names)-1:
                    t[ names[i] ] = ' '.join(fields[i:])
                else:
                    t[ names[i] ] = fields[i]

            processes.append(t)

        return processes


class ElfInfoCommand(GenericCommand):
    """Display ELF header informations."""

    _cmdline_ = "elf-info"
    _syntax_  = "%s" % _cmdline_

    def do_invoke(self, argv):
        # http://www.sco.com/developers/gabi/latest/ch4.eheader.html
        classes = { 0x01: "32-bit",
                    0x02: "64-bit",
                    }
        endianness = { 0x01: "Little-Endian",
                       0x02: "Big-Endian",
                       }
        osabi = { 0x00: "System V",
                  0x01: "HP-UX",
                  0x02: "NetBSD",
                  0x03: "Linux",
                  0x06: "Solaris",
                  0x07: "AIX",
                  0x08: "IRIX",
                  0x09: "FreeBSD",
                  0x0C: "OpenBSD",
                  }

        types = { 0x01: "Relocatable",
                  0x02: "Executable",
                  0x03: "Shared",
                  0x04: "Core"
                  }

        machines = { 0x02: "SPARC",
                     0x03: "x86",
                     0x08: "MIPS",
                     0x12: "SPARC64",
                     0x14: "PowerPC",
                     0x15: "PowerPC64",
                     0x28: "ARM",
                     0x32: "IA-64",
                     0x3E: "x86-64",
                     0xB7: "AArch64",
                     }

        filename = argv[0] if len(argv) > 0 else get_filename()
        if filename is None:
            return

        elf = get_elf_headers(filename)
        if elf is None:
            return

        data = [("Magic", "{0!s}".format( hexdump(struct.pack(">I",elf.e_magic), show_raw=True))),
                ("Class", "{0:#x} - {1}".format(elf.e_class, classes[elf.e_class])),
                ("Endianness", "{0:#x} - {1}".format(elf.e_endianness, endianness[ elf.e_endianness ])),
                ("Version", "{:#x}".format(elf.e_eiversion)),
                ("OS ABI", "{0:#x} - {1}".format(elf.e_osabi, osabi[ elf.e_osabi])),
                ("ABI Version", "{:#x}".format(elf.e_abiversion)),
                ("Type", "{0:#x} - {1}".format(elf.e_type, types[elf.e_type]) ),
                ("Machine", "{0:#x} - {1}".format(elf.e_machine, machines[elf.e_machine])),
                ("Program Header Table" , "{}".format(format_address(elf.e_phoff))),
                ("Section Header Table" , "{}".format( format_address(elf.e_shoff) )),
                ("Header Table" , "{}".format( format_address(elf.e_phoff))),
                ("ELF Version", "{:#x}".format( elf.e_version)),
                ("Header size" , "{0} ({0:#x})".format(elf.e_ehsize)),
                ("Entry point", "{}".format( format_address(elf.e_entry) )),

                # todo finish
              ]

        for title, content in data:
            print(("{:<30}: {}".format(Color.boldify(title), content)))

        # todo finish
        return


class EntryPointBreakCommand(GenericCommand):
    """Tries to find best entry point and sets a temporary breakpoint on it."""

    _cmdline_ = "entry-break"
    _syntax_  = "%s" % _cmdline_

    def do_invoke(self, argv):
        if get_filename() is None:
            warn("No executable to debug, use `file` to load a binary")
            return

        # has main() ?
        try:
            value = gdb.parse_and_eval("main")
            info("Breaking at '%s'" % value)
            gdb.execute("tbreak main")
            info("Starting execution")
            gdb.execute("run")
            return

        except gdb.error:
            info("Could not solve `main` symbol")

        # has __libc_start_main() ?
        try:
            value = gdb.parse_and_eval("__libc_start_main")
            info("Breaking at '%s'" % value)
            gdb.execute("tbreak __libc_start_main")
            info("Starting execution")
            gdb.execute("run")
            return

        except gdb.error:
            info("Could not solve `__libc_start_main` symbol")

        ## TODO : add more tests

        # break at entry point - never fail
        elf = get_elf_headers()
        if elf is None:
            return
        value = elf.e_entry
        if value:
            info("Breaking at entry-point: %#x" % value)
            gdb.execute("tbreak *%#x" % value)
            info("Starting execution")
            gdb.execute("run")
            return

        return



class ContextCommand(GenericCommand):
    """Display execution context."""

    _cmdline_ = "context"
    _syntax_  = "%s" % _cmdline_

    old_registers = {}

    def __init__(self):
         super(ContextCommand, self).__init__(complete=gdb.COMPLETE_LOCATION)
         self.add_setting("enable", True)
         self.add_setting("show_stack_raw", False)
         self.add_setting("nb_registers_per_line", 4)
         self.add_setting("nb_lines_stack", 10)
         self.add_setting("nb_lines_backtrace", 5)
         self.add_setting("nb_lines_code", 6)
         self.add_setting("clear_screen", False)

         if "capstone" in list( sys.modules.keys() ):
             self.add_setting("use_capstone", False)
         return


    def do_invoke(self, argv):
        if not is_alive():
            warn("No debugging session active")
            return

        if self.get_setting("enable") != True:
            return

        if self.get_setting("clear_screen"):
            clear_screen()

        self.context_regs()
        self.context_stack()
        self.context_code()
        self.context_source()
        self.context_trace()
        self.update_registers()
        return

    def context_regs(self):
        print((Color.boldify( Color.blueify(horizontal_line()*90 + "[regs]") )))
        i = 1
        line = ""

        for reg in all_registers():
            line += "%s  " % (Color.greenify(reg))

            try:
                r = gdb.parse_and_eval(reg)
                new_value_type_flag = (r.type.code == gdb.TYPE_CODE_FLAGS)
                new_value = r

            except gdb.MemoryError:
                # If this exception is triggered, it means that the current register
                # is corrupted. Just use the register "raw" value (not eval-ed)
                new_value = get_register_ex( reg )
                new_value_type_flag = False

            old_value = self.old_registers[reg] if reg in self.old_registers else 0x00

            if new_value_type_flag:
                line += "%s " % (new_value)
            else:
                new_value = align_address( long(new_value) )
                old_value = align_address( long(old_value) )

                if new_value == old_value:
                    line += "%s " % (format_address(new_value))
                else:
                    line += "%s " % Color.boldify(Color.redify(format_address(new_value)))

            if (i % self.get_setting("nb_registers_per_line")==0) :
                print(line)
                line = ""
            i+=1

        if len(line) > 0:
            print(line)

        print(flag_register())

        return

    def context_stack(self):
        print (Color.boldify( Color.blueify(horizontal_line()*90 + "[stack]")))
        show_raw = self.get_setting("show_stack_raw")
        nb_lines = self.get_setting("nb_lines_stack")

        try:
            sp = get_sp()
            if show_raw == True:
                mem = read_memory(sp, 0x10 * nb_lines)
                print(( hexdump(mem) ))
            else:
                InspectStackCommand.inspect_stack(sp, nb_lines)

        except gdb.MemoryError:
                err("Cannot read memory from $SP (corrupted stack pointer?)")

        return

    def context_code(self):
        nb_insn = self.get_setting("nb_lines_code")
        use_capstone = self.has_setting("use_capstone") and self.get_setting("use_capstone")
        pc = get_pc()

        arch = get_arch().lower()
        title_fmtstr = "%s[code:%s]"
        if is_arm_thumb():
            arch += ":thumb"
            pc   += 1
        title = title_fmtstr % (horizontal_line()*90, arch)
        print(( Color.boldify( Color.blueify(title)) ))

        try:
            if use_capstone:
                CapstoneDisassembleCommand.disassemble(pc, nb_insn)
                return

            lines = gef_disassemble(pc, nb_insn)
            for addr, content in lines:
                line = u""
                if addr < pc:
                    line+= Color.grayify("%#x\t %s" % (addr, content,) )
                elif addr == pc:
                    line+= Color.boldify(Color.redify("%#x\t %s \t\t %s $pc" % (addr, content, left_arrow())))
                else:
                    line+= "%#x\t %s" % (addr, content)
                print(line)

        except gdb.MemoryError:
            err("Cannot disassemble from $PC")
        return

    def context_source(self):
        try:
            pc = get_pc()
            symtabline = gdb.find_pc_line(pc)
            symtab = symtabline.symtab
            line_num = symtabline.line - 1     # we substract one because line number returned by gdb start at 1
            if not symtab.is_valid():
                return

            fpath = symtab.fullname()
            with open(fpath, 'r') as f:
                lines = [l.rstrip() for l in f.readlines()]

        except Exception as e:
            # err("in `context_source, exception '%s' raised: %s" % (e.__class__.__name__, e.message))
            return

        nb_line = self.get_setting("nb_lines_code")
        title = "%s[source:%s+%d]" % (horizontal_line()*90, symtab.filename, line_num+1)
        print(( Color.boldify( Color.blueify(title)) ))

        for i in range(line_num-nb_line+1, line_num+nb_line):
            if i < 0:
                continue

            if i < line_num:
                print(Color.grayify("%4d\t %s" % (i+1, lines[i],) ))

            if i==line_num:
                extra_info = self.get_pc_context_info(pc, lines[i])
                print(Color.boldify(Color.redify("%4d\t %s \t\t %s $pc\t" % (i+1, lines[i], left_arrow(),))) + extra_info)

            if i > line_num:
                try:
                    print("%4d\t %s" % (i+1, lines[i],) )
                except IndexError:
                    break
        return

    def get_pc_context_info(self, pc, line):
        try:
            current_block = gdb.block_for_pc(pc)
            if not current_block.is_valid(): return ""
            m = []
            for sym in current_block:
                if not sym.is_function and sym.name in line:
                    key = sym.name
                    val = gdb.parse_and_eval(sym.name)
                    if val.type.code in (gdb.TYPE_CODE_PTR, gdb.TYPE_CODE_ARRAY):
                        addr = long(val.address)
                        addrs = DereferenceCommand.dereference_from(addr)
                        if len(addrs) > 2:
                            addrs = [addrs[0], "[...]", addrs[-1]]
                        f = " " + right_arrow() + " "
                        val = f.join(addrs)
                    elif val.type.code == gdb.TYPE_CODE_INT:
                        val = hex(long(val))
                    else:
                        continue

                    found = False
                    for (k,v) in m:
                        if k==key: found = True

                    if not found:
                        m.append( (key, val) )

            if len(m) > 0:
                return "; "+ ", ".join([ "%s=%s"%(Color.yellowify(a),b) for a,b in m ])
        except Exception as e:
            pass
        return ""

    def context_trace(self):
        print(( Color.boldify( Color.blueify(horizontal_line()*90 + "[trace]")) ))
        try:
            gdb.execute("backtrace %d" % self.get_setting("nb_lines_backtrace"))
        except gdb.MemoryError:
            err("Cannot backtrace (corrupted frames?)")
        return

    def update_registers(self):
        for reg in all_registers():
            self.old_registers[reg] = get_register_ex(reg)
        return


def disable_context():
    __config__["context.enable"] = (False, bool)
    return


def enable_context():
    __config__["context.enable"] = (True, bool)
    return


class HexdumpCommand(GenericCommand):
    """Display arranged hexdump (according to architecture endianness) of memory range."""

    _cmdline_ = "xd"
    _syntax_  = "%s (q|d|w|b) LOCATION [SIZE]" % _cmdline_

    def do_invoke(self, argv):
        argc = len(argv)
        if not is_alive():
            warn("No debugging session active")
            return

        if argc < 2:
            self.usage()
            return

        if argv[0] not in ("q", "d", "w", "b"):
            self.usage()
            return

        fmt = argv[0]
        read_from = align_address( long(gdb.parse_and_eval(argv[1])) )
        read_len = long(argv[2]) if argc>=3 and argv[2].isdigit() else 10

        self._hexdump ( read_from, read_len, fmt )
        return


    def _hexdump(self, start_addr, length, arrange_as):
        elf = get_elf_headers()
        if elf is None:
            return
        endianness = "<" if elf.e_endianness == 0x01 else ">"
        i = 0

        formats = { 'q': ('Q', 8),
                    'd': ('I', 4),
                    'w': ('H', 2),
                    'b': ('B', 1),
                    }
        r, l = formats[arrange_as]
        fmt_str = "<%#x+%x> %#."+str(l*2)+"x"
        fmt_pack = endianness + r

        while i < length:
            cur_addr = start_addr + i*l
            mem = read_memory(cur_addr, l)
            val = struct.unpack(fmt_pack, mem)[0]
            print (fmt_str % (start_addr, i*l, val))
            i += 1

        return



class DereferenceCommand(GenericCommand):
    """Dereference recursively an address and display information"""

    _cmdline_ = "deref"
    _syntax_  = "%s [LOCATION] [NB]" % _cmdline_


    def __init__(self):
         super(DereferenceCommand, self).__init__(complete=gdb.COMPLETE_LOCATION)
         self.add_setting("max_recursion", 10)
         return


    def do_invoke(self, argv):
        if not is_alive():
            warn("No debugging session active")
            return

        if len(argv) < 1:
            err("Missing argument (register/address)")
            return

        nb = int(argv[1]) if len(argv)==2 and argv[1].isdigit() else 1
        init_addr = align_address( long(gdb.parse_and_eval(argv[0])) )
        print("Dereferencing %d entr%s from %s " % (nb,
                                                    "ies" if nb>1 else "y",
                                                    Color.yellowify(format_address(init_addr))))

        for i in range(0, nb):
            addr = init_addr + (get_memory_alignment()/8 * i)
            addrs = DereferenceCommand.dereference_from(addr)
            print(("%s" % (Color.boldify("   %s   " % right_arrow()).join(addrs), )))

        return


    @staticmethod
    def dereference(addr):
        try:
            p_long = gdb.lookup_type('unsigned long').pointer()
            ret = gdb.Value(addr).cast(p_long).dereference()
        except MemoryError:
            if is_debug():
                exc_type, exc_value, exc_traceback = sys.exc_info()
                traceback.print_tb(exc_traceback, limit=1, file=sys.stdout)
                traceback.print_exception(exc_type, exc_value, exc_traceback,limit=5, file=sys.stdout)
            ret = None
        return ret


    @staticmethod
    def dereference_from(addr):
        prev_addr_value = None
        deref = addr
        msg = []
        i = max(int(__config__["deref.max_recursion"][0]), 1)

        while i:
            value = align_address( long(deref) )
            addr  = lookup_address( value )
            if addr is None:
                msg.append( "%#x" % ( long(deref) ))
                break

            if addr.value == prev_addr_value:
                msg.append( "[loop detected]")
                break

            msg.append( "%s" % format_address( long(deref) ))

            if addr.section:
                is_in_text_segment = hasattr(addr.info, "name") and ".text" in addr.info.name
                if addr.section.is_executable() and is_in_text_segment:
                    cmd = gdb.execute("x/i %#x" % value, to_string=True).replace("=>", '')
                    cmd = re.sub('\s+',' ', cmd.strip()).split(" ", 1)[1]
                    msg.append( "%s" % Color.redify(cmd) )
                    break

                elif addr.section.permission.value & Permission.READ:
                    if is_readable_string(value):
                        s = read_string(value, 50)
                        if len(s) == 50:
                            s += "[...]"
                        msg.append( '"%s"' % Color.greenify(s))
                        break

            prev_addr_value = addr.value
            deref = DereferenceCommand.dereference(value)
            i -= 1

        return msg



class ASLRCommand(GenericCommand):
    """View/modify GDB ASLR behavior."""

    _cmdline_ = "aslr"
    _syntax_  = "%s (on|off)" % _cmdline_

    def do_invoke(self, argv):
        argc = len(argv)

        if argc == 0:
            ret = gdb.execute("show disable-randomization", to_string=True)
            i = ret.find("virtual address space is ")
            if i < 0:
                return

            msg = "ASLR is currently "
            if ret[i+25:].strip() == "on.":
                msg+= Color.redify( "disabled" )
            else:
                msg+= Color.greenify( "enabled" )

            print(("%s" % msg))

            return

        elif argc == 1:
            if argv[0] == "on":
                info("Enabling ASLR")
                gdb.execute("set disable-randomization off")
                return
            elif argv[0] == "off":
                info("Disabling ASLR")
                gdb.execute("set disable-randomization on")
                return

            warn("Invalid command")


        self.usage()
        return



class ResetCacheCommand(GenericCommand):
    """Reset cache of all stored data."""

    _cmdline_ = "reset-cache"
    _syntax_  = "%s" % _cmdline_

    def do_invoke(self, argv):
        reset_all_caches()
        return



class VMMapCommand(GenericCommand):
    """Display virtual memory mapping"""

    _cmdline_ = "vmmap"
    _syntax_  = "%s" % _cmdline_

    def do_invoke(self, argv):
        if not is_alive():
            warn("No debugging session active")
            return

        vmmap = get_process_maps()
        if vmmap is None or len(vmmap)==0:
            err("No address mapping information found")
            return

        if is_elf64():
            print(("%18s %18s %18s %4s %s" % ("Start", "End", "Offset", "Perm", "Path")))
        else:
            print(("%10s %10s %10s %4s %s" % ("Start", "End", "Offset", "Perm", "Path")))
        for entry in vmmap:
            l = []
            l.append( format_address( entry.page_start ))
            l.append( format_address( entry.page_end ))
            l.append( format_address( entry.offset ))

            if entry.permission.value == (Permission.READ|Permission.WRITE|Permission.EXECUTE) :
                l.append( Color.boldify(Color.redify(str(entry.permission))) )
            else:
                l.append( str(entry.permission) )
            l.append( entry.path )

            print((" ".join(l)))
        return


class XFilesCommand(GenericCommand):
    """Shows all libraries (and sections) loaded by binary (Truth is out there)."""

    _cmdline_ = "xfiles"
    _syntax_  = "%s" % _cmdline_

    def do_invoke(self, argv):
        if not is_alive():
            warn("Debugging session is not active")
            warn("Result may be incomplete (shared libs, etc.)")
            return

        print(("%10s %10s %20s %s" % ("Start", "End", "Name", "File")))
        for xfile in get_info_files():
            l= ""
            l+= "%s %s" % (format_address(xfile.zone_start),
                           format_address(xfile.zone_end))
            l+= "%20s " % xfile.name
            l+= "%s" % xfile.filename
            print (l)
        return


class XAddressInfoCommand(GenericCommand):
    """Get virtual section information for specific address"""

    _cmdline_ = "xinfo"
    _syntax_  = "%s LOCATION" % _cmdline_


    def __init__(self):
         super(XAddressInfoCommand, self).__init__(complete=gdb.COMPLETE_LOCATION)
         return


    def do_invoke (self, argv):
        if not is_alive():
            warn("Debugging session is not active")
            return

        if len(argv) < 1:
            err ("At least one valid address must be specified")
            return

        for sym in argv:
            try:
                addr = align_address( parse_address(sym) )
                print(( titlify("xinfo: %#x" % addr )))
                self.infos(addr)

            except gdb.error as gdb_err:
                err("%s" % gdb_err)

        return


    def infos(self, address):
        addr = lookup_address(address)
        if addr is None:
            warn("Cannot reach %#x in memory space" % address)
            return

        sect = addr.section
        info = addr.info

        if sect:
            print(("Found %s" % format_address(addr.value)))
            print(("Page: %s %s %s (size=%#x)" % (format_address(sect.page_start),
                                                  right_arrow(),
                                                  format_address(sect.page_end),
                                                  sect.page_end-sect.page_start)))
            print(("Permissions: %s" % sect.permission))
            print(("Pathname: %s" % sect.path))
            print(("Offset (from page): +%#x" % (addr.value-sect.page_start)))
            print(("Inode: %s" % sect.inode))

        if info:
            print(("Segment: %s (%s-%s)" % (info.name,
                                            format_address(info.zone_start),
                                            format_address(info.zone_end))))

        return


class XorMemoryCommand(GenericCommand):
    """XOR a block of memory."""

    _cmdline_ = "xor-memory"
    _syntax_  = "%s (display|patch) <address> <size_to_read> <xor_key> " % _cmdline_


    def do_invoke(self, argv):
        if len(argv) == 0:
            err("Missing subcommand (display|patch)")
            self.usage()
        return

class XorMemoryDisplayCommand(GenericCommand):
    """Display a block of memory by XOR-ing each key with a key."""

    _cmdline_ = "xor-memory display"
    _syntax_  = "%s <address> <size_to_read> <xor_key> " % _cmdline_


    def do_invoke(self, argv):
        if len(argv) != 3:
            self.usage()
            return

        address = long(gdb.parse_and_eval(argv[0]))
        length, key = long(argv[1]), argv[2]
        block = read_memory(address, length)
        info("Displaying XOR-ing %#x-%#x with '%s'" % (address, address+len(block), key))

        print(( titlify("Original block") ))
        print(( hexdump( block ) ))

        print(( titlify("XOR-ed block") ))
        print(( hexdump( XOR(block, key) )))
        return


class XorMemoryPatchCommand(GenericCommand):
    """Patch a block of memory by XOR-ing each key with a key."""

    _cmdline_ = "xor-memory patch"
    _syntax_  = "%s <address> <size_to_read> <xor_key>" % _cmdline_


    def do_invoke(self, argv):
        if len(argv) != 3:
            self.usage()
            return

        address = parse_address( argv[0] )
        length, key = long(argv[1]), argv[2]
        block = read_memory(address, length)
        info("Patching XOR-ing %#x-%#x with '%s'" % (address, address+len(block), key))

        xored_block = XOR(block, key)
        write_memory(address, xored_block, length)
        return


class TraceRunCommand(GenericCommand):
    """Create a runtime trace of all instructions executed from $pc to LOCATION specified."""

    _cmdline_ = "trace-run"
    _syntax_  = "%s LOCATION [MAX_CALL_DEPTH]" % _cmdline_


    def __init__(self):
        super(TraceRunCommand, self).__init__(self._cmdline_, complete=gdb.COMPLETE_LOCATION)
        self.add_setting("max_tracing_recursion", 1)
        self.add_setting("tracefile_prefix", "./gef-trace-")
        return


    def do_invoke(self, argv):
        if len(argv) not in (1, 2):
            self.usage()
            return

        if not is_alive():
            warn("Debugging session is not active")
            return

        if len(argv)==2 and argv[1].isdigit():
            depth = long(argv[1])
        else:
            depth = 1

        try:
            loc_start   = get_pc()
            loc_end     = long(gdb.parse_and_eval(argv[0]))
        except gdb.error as e:
            err("Invalid location: %s" % e)
            return

        self.trace(loc_start, loc_end, depth)
        return


    def get_frames_size(self):
        n = 0
        f = gdb.newest_frame()
        while f:
            n += 1
            f = f.older()
        return n


    def trace(self, loc_start, loc_end, depth):
        info("Tracing from %#x to %#x (max depth=%d)" % (loc_start, loc_end,depth))
        logfile = "%s%#x-%#x.txt" % (self.get_setting("tracefile_prefix"), loc_start, loc_end)

        gdb.execute( "set logging overwrite" )
        gdb.execute( "set logging file %s" % logfile)
        gdb.execute( "set logging redirect on" )
        gdb.execute( "set logging on" )

        disable_context()

        self._do_trace(loc_start, loc_end, depth)

        enable_context()

        gdb.execute( "set logging redirect off" )
        gdb.execute( "set logging off" )

        ok("Done, logfile stored as '%s'" % logfile)
        info("Hint: import logfile with `ida_color_gdb_trace.py` script in IDA to visualize path")
        return


    def _do_trace(self, loc_start, loc_end, depth):
        loc_old = 0
        loc_cur = loc_start
        frame_count_init = self.get_frames_size()

        print(("#"))
        print(("# Execution tracing of %s" % get_filename()))
        print(("# Start address: %s" % format_address(loc_start)))
        print(("# End address: %s" % format_address(loc_end)))
        print(("# Recursion level: %d" % depth))
        print(("# automatically generated by gef.py"))
        print(("#\n"))

        while loc_cur != loc_end:
            try:
                delta = self.get_frames_size() - frame_count_init
                if delta <= depth :
                    gdb.execute( "stepi" )
                else:
                    gdb.execute( "finish" )

                loc_cur = get_pc()

            except Exception as e:
                print(("#"))
                print(("# Execution interrupted at address %s" % format_address(loc_cur)))
                print(("# Exception: %s" % e))
                print(("#\n"))
                break

        return



class PatternCommand(GenericCommand):
    """Metasploit-like pattern generation/search"""

    _cmdline_ = "pattern"
    _syntax_  = "%s (create|search) <args>" % _cmdline_


    def do_invoke(self, argv):
        self.usage()
        return


class PatternCreateCommand(GenericCommand):
    """Metasploit-like pattern generation"""

    _cmdline_ = "pattern create"
    _syntax_  = "%s SIZE" % _cmdline_


    def do_invoke(self, argv):
        if len(argv) != 1:
            self.usage()
            return

        if not argv[0].isdigit():
            err("Invalid size")
            return

        size = long(argv[0])
        info("Generating a pattern of %d bytes" % size)
        patt = PatternCreateCommand.generate(size)
        print(patt.decode("utf-8"))
        return


    @staticmethod
    def generate(limit):
        pattern = b""
        for mj in range(ord('A'), ord('Z')+1) :                         # from A to Z
            for mn in range(ord('a'), ord('z')+1) :                     # from a to z
                for dg in range(ord('0'), ord('9')+1) :                 # from 0 to 9
                    for extra in "~!@#$%&*()-_+={}[]|;:<>?/":           # adding extra chars
                        for c in (chr(mj), chr(mn), chr(dg), extra):
                            if len(pattern) == limit :
                                return pattern
                            else:
                                pattern += c.encode("utf-8")
        # Should never be here, just for clarity
        return b""


class PatternSearchCommand(GenericCommand):
    """Metasploit-like pattern search"""

    _cmdline_ = "pattern search"
    _syntax_  = "%s SIZE PATTERN" % _cmdline_


    def do_invoke(self, argv):
        if len(argv) != 2:
            self.usage()
            return

        if not argv[0].isdigit():
            err("Invalid size")
            return

        size, pattern = long(argv[0]), argv[1]
        info("Searching '%s'" % pattern)
        self.search(pattern, size)
        return


    def search(self, pattern, size):
        try:
            addr = long( gdb.parse_and_eval(pattern) )
            if get_memory_alignment() == 32:
                pattern_be = struct.pack(">I", addr)
                pattern_le = struct.pack("<I", addr)
            else:
                pattern_be = struct.pack(">Q", addr)
                pattern_le = struct.pack("<Q", addr)
        except gdb.error:
            err("Incorrect pattern")
            return

        buf = PatternCreateCommand.generate(size)
        found = False

        off = buf.find(pattern_le)
        if off >= 0:
            ok("Found at offset %d (little-endian search)" % off)
            found = True

        off = buf.find(pattern_be)
        if off >= 0:
            ok("Found at offset %d (big-endian search)" % off)
            found = True

        if not found:
            err("Pattern not found")

        return


class InspectStackCommand(GenericCommand):
    """Exploiter-friendly top-down stack inspection command (peda-like)"""

    _cmdline_ = "inspect-stack"
    _syntax_  = "%s  [NbStackEntry]" % _cmdline_


    def do_invoke(self, argv):
        if not is_alive():
            warn("No debugging session active")
            return

        nb_stack_block = 10
        argc = len(argv)
        if argc >= 1:
            try:
                nb_stack_block = long(argv[0])
            except ValueError:
                pass

        top_stack = get_register("$sp")
        self.inspect_stack(top_stack, nb_stack_block)
        return


    @staticmethod
    def inspect_stack(sp, nb_stack_block):
        sp = align_address( long(sp) )
        memalign = get_memory_alignment() >> 3

        def _do_inspect_stack(i):
            offset = i*memalign
            cur_addr = align_address( sp + offset )
            addrs = DereferenceCommand.dereference_from(cur_addr)
            sep = " %s " % right_arrow()
            l  = Color.boldify(Color.blueify( format_address(long(addrs[0], 16) )))
            l += vertical_line() + "+%#.2x: " % offset
            l += sep.join(addrs[1:])
            if cur_addr == sp:
                l += Color.boldify(Color.greenify( "\t\t"+ left_arrow() + " $sp" ))
            offset += memalign
            return l

        for i in range(nb_stack_block):
            value = _do_inspect_stack(i)
            print((value))

        return



class ChecksecCommand(GenericCommand):
    """Checksec.sh (http://www.trapkit.de/tools/checksec.html) port."""

    _cmdline_ = "checksec"
    _syntax_  = "%s (filename)" % _cmdline_


    def __init__(self):
         super(ChecksecCommand, self).__init__(complete=gdb.COMPLETE_FILENAME)
         return


    def pre_load(self):
        try:
            fpath = which("readelf")
            self.add_setting("readelf_path", fpath)
        except IOError as e :
            raise GefMissingDependencyException( str(e) )
        return


    def do_invoke(self, argv):
        argc = len(argv)

        if argc == 0:
            if not is_alive():
                warn("No executable/library specified")
                return

            filename = get_filename()

        elif argc == 1:
            filename = argv[0]

        else:
            self.usage()
            return

        if not os.access(self.get_setting("readelf_path"), os.X_OK):
            err("Could not access readelf")
            return

        info("%s for '%s'" % (self._cmdline_, filename))
        self.checksec(filename)
        return


    def do_check(self, title, opt, filename, pattern, is_match):
        options = opt.split(" ")
        buf   = "%-50s" % (title+":")
        cmd   = [self.get_setting("readelf_path"), ]
        cmd  += options
        cmd  += [filename, ]

        ret = gef_execute_external( cmd )

        lines = ret.split("\n")
        found = False

        for line in lines:
            if re.search(pattern, line):
                buf += Color.GREEN
                if is_match:
                    buf += Color.greenify("Yes")
                else:
                    buf += Color.redify("No")
                found = True
                break

        if not found:
            if is_match:
                buf+= Color.redify("No")
            else:
                buf+= Color.greenify("Yes")

        print(("%s" % buf))
        return


    def checksec(self, filename):
        # check for canary
        self.do_check("Canary", "-s", filename, r'__stack_chk_fail', is_match=True)

        # check for NX
        self.do_check("NX Support", "-W -l", filename, r'GNU_STACK.*RWE', is_match=False)

        # check for PIE support
        self.do_check("PIE Support", "-h", filename, r'Type:.*EXEC', is_match=False)
        # todo : add check for (DEBUG) if .so

        # check for RPATH
        self.do_check("RPATH", "-d -l", filename, r'rpath', is_match=True)

        # check for RUNPATH
        self.do_check("RUNPATH", "-d -l", filename, r'runpath', is_match=True)

        # check for RELRO
        self.do_check("Partial RelRO", "-l", filename, r'GNU_RELRO', is_match=True)
        self.do_check("Full RelRO", "-d", filename, r'BIND_NOW', is_match=True)

        return



class FormatStringSearchCommand(GenericCommand):
    """Exploitable format-string helper: this command will set up specific breakpoints
    at well-known dangerous functions (printf, snprintf, etc.), and check if the pointer
    holding the format string is writable, and therefore susceptible to format string
    attacks if an attacker can control its content."""
    _cmdline_ = "fmtstr-helper"
    _syntax_ = "%s" % _cmdline_


    def do_invoke(self, argv):
        dangerous_functions = {
            'printf':     0,
            'sprintf':    1,
            'fprintf':    1,
            'snprintf':   2,
            'vsnprintf':  2,
            }

        for func_name, num_arg in dangerous_functions.items():
            FormatStringBreakpoint(func_name, num_arg)

        return


class GEFCommand(gdb.Command):
    """GEF main command: start with `gef help` """

    _cmdline_ = "gef"
    _syntax_  = "%s (load/help)" % _cmdline_

    def __init__(self):
        super(GEFCommand, self).__init__(GEFCommand._cmdline_,
                                         gdb.COMMAND_SUPPORT)

        self.classes = [ResetCacheCommand,
                        XAddressInfoCommand,
                        XorMemoryCommand, XorMemoryDisplayCommand, XorMemoryPatchCommand,
                        FormatStringSearchCommand,
                        TraceRunCommand,
                        PatternCommand, PatternSearchCommand, PatternCreateCommand,
                        ChecksecCommand,
                        VMMapCommand,
                        XFilesCommand,
                        ASLRCommand,
                        DereferenceCommand,
                        HexdumpCommand,
                        CapstoneDisassembleCommand,
                        ContextCommand,
                        EntryPointBreakCommand,
                        ElfInfoCommand,
                        ProcessListingCommand,
                        InvokeCommand,
                        AssembleCommand,
                        FileDescriptorCommand,
                        ROPgadgetCommand,
                        InspectStackCommand,
                        CtfExploitTemplaterCommand,
                        ShellcodeCommand, ShellcodeSearchCommand, ShellcodeGetCommand,
                        DetailRegistersCommand,
                        SolveKernelSymbolCommand,
                        AliasCommand, AliasShowCommand, AliasSetCommand, AliasUnsetCommand, AliasDoCommand,
                        DumpMemoryCommand,
                        GlibcHeapCommand,
                        PatchCommand,
                        RemoteCommand,
                        UnicornEmulateCommand,

                        # add new commands here
                        # when subcommand, main command must be placed first
                        ]

        self.__cmds = [ (x._cmdline_, x) for x in self.classes ]
        self.__loaded_cmds = []

        self.load()
        self.__doc__ = self.generate_help()
        return


    @property
    def loaded_command_names(self):
        return [ x[0] for x in self.__loaded_cmds ]


    def invoke(self, args, from_tty):
        argv = gdb.string_to_argv(args)
        if len(argv) < 1 :
            err("Missing command for gef -- `gef help` for help -- `gef config` for configuring")
            return

        cmd = argv[0]
        if cmd == "help":
            self.help()
        elif cmd == "config":
            self.config(*argv[1:])
        else:
            err("Invalid command '%s' for gef -- type `gef help' for help" % ' '.join(argv))

        return


    def load(self, mod=None):
        loaded = []

        def is_loaded(x):
            for (n, c) in loaded:
                if x == n:
                    return True
            return False

        for (cmd, class_name) in self.__cmds:
            try:
                if " " in cmd:
                    # if subcommand, check root command is loaded
                    root = cmd.split(' ', 1)[0]
                    if not is_loaded(root):
                        continue

                class_name()
                loaded.append( (cmd, class_name)  )
            except Exception as e:
                err("Failed to load `%s`: %s" % (cmd, e))

        self.__loaded_cmds = sorted(loaded, key=lambda x: x[1]._cmdline_)

        print(("%s, `%s' to start, `%s' to configure" % (Color.greenify("gef loaded"),
                                                         Color.redify("gef help"),
                                                         Color.redify("gef config"))))

        ver = "%d.%d" % (sys.version_info.major, sys.version_info.minor)
        nb_cmds = sum([1 for x in self.loaded_command_names if " " not in x])
        nb_sub_cmds = sum([1 for x in self.loaded_command_names if " " in x])
        print(("%s commands loaded (%s sub-commands), using Python engine %s" % (Color.greenify(str(nb_cmds)),
                                                                                 Color.greenify(str(nb_sub_cmds)),
                                                                                 Color.redify(ver))))
        return


    def generate_help(self):
        d = []
        d.append( titlify("GEF - GDB Enhanced Features") )

        for (cmd, class_name) in self.__loaded_cmds:
            if " " in cmd:
                # do not print out subcommands in main help
                continue

            doc = class_name.__doc__ if hasattr(class_name, "__doc__") else ""
            doc = "\n                         ".join(doc.split("\n"))
            msg = "%-25s -- %s" % (cmd, Color.greenify( doc ))

            d.append( msg )
        return "\n".join(d)


    def help(self):
        print ((self.__doc__))
        return


    def config(self, *args):
        argc = len(args)

        if not (0 <= argc <= 2):
            err("Invalid number of arguments")
            return

        if argc==1 and args[0] in ("debug_on", "debug_off"):
            if args[0] == "debug_on":
                enable_debug()
                info("Enabled debug mode")
            else:
                disable_debug()
                info("Disabled debug mode")
            return

        if argc==0 or argc==1:
            config_items = sorted( __config__ )
            plugin_name = args[0] if argc==1 and args[0] in self.loaded_command_names else ""
            print(( titlify("GEF configuration settings %s" % plugin_name) ))
            for key in config_items:
                if plugin_name not in key:
                    continue
                value, type = __config__.get(key, None)
                print( ("%-40s  (%s) = %s" % (key, type.__name__, value)) )
            return

        if "." not in args[0]:
            err("Invalid command format")
            return

        plugin_name, setting_name = args[0].split(".", 1)

        if plugin_name not in self.loaded_command_names:
            err("Unknown plugin '%s'" % plugin_name)
            return

        _curval, _type = __config__.get( args[0], (None, None) )
        if _type == None:
            err("Failed to get '%s' config setting" % (args[0], ))
            return

        try:
            if _type == bool:
                _newval = True if args[1]=="True" else False
            else:
                _newval = args[1]
                _type( _newval )

        except:
            err("%s expects type '%s'" % (args[0], _type.__name__))
            return

        __config__[ args[0] ] = (_newval, _type)
        return



if __name__  == "__main__":
    GEF_PROMPT = "gef> " if PYTHON_MAJOR == 2 else "gef\u27a4  "
    GEF_PROMPT = Color.boldify(Color.redify(GEF_PROMPT))

    # setup config
    gdb.execute("set confirm off")
    gdb.execute("set verbose off")
    gdb.execute("set height 0")
    gdb.execute("set width 0")
    gdb.execute("set prompt %s" % GEF_PROMPT)
    gdb.execute("set follow-fork-mode child")

    # gdb history
    gdb.execute("set history filename ~/.gdb_history")
    gdb.execute("set history save")

    # aliases
    # WinDBG-like aliases (I like them)

    # breakpoints
    gdb.execute("alias -a bl = info breakpoints")
    gdb.execute("alias -a bp = break")
    gdb.execute("alias -a be = enable breakpoints")
    gdb.execute("alias -a bd = disable breakpoints")
    gdb.execute("alias -a bc = delete breakpoints")
    gdb.execute("alias -a tbp = tbreak")
    gdb.execute("alias -a tba = thbreak")
    gdb.execute("alias -a ptc = finish")

    # runtime
    gdb.execute("alias -a g = run")

    # memory access
    gdb.execute("alias -a uf = disassemble")

    # context
    gdb.execute("alias -a argv = show args")
    gdb.execute("alias -a kp = info stack")

    try:
        # this will raise a gdb.error unless we're on x86
        # we can safely ignore this
        gdb.execute("set disassembly-flavor intel")
    except gdb.error:
        pass

    # SIGALRM will simply display a message, but gdb won't forward the signal to the process
    gdb.execute("handle SIGALRM print nopass")

    # load GEF
    GEFCommand()

    # post-loading stuff
    define_user_command("hook-stop", "context")


################################################################################
##
##  CTF exploit templates
##
CTF_EXPLOIT_TEMPLATE = """#!/usr/bin/env python2
import socket, struct, sys, telnetlib, binascii

HOST = "%s"
PORT = %s
DEBUG = True

def hexdump(src, length=0x10):
    f=''.join([(len(repr(chr(x)))==3) and chr(x) or '.' for x in range(256)]) ; n=0 ; result=''
    while src:
       s,src = src[:length],src[length:]; hexa = ' '.join(["%%02X"%%ord(x) for x in s])
       s = s.translate(f) ; result += "%%04X   %%-*s   %%s\\n" %% (n, length*3, hexa, s); n+=length
    return result

def xor(data, key):  return ''.join(chr(ord(x) ^ ord(y)) for (x,y) in zip(data, itertools.cycle(key)))

def h_s(i,signed=False): return struct.pack("<H", i) if not signed else struct.pack("<h", i)
def h_u(i,signed=False): return struct.unpack("<H", i)[0] if not signed else struct.unpack("<h", i)[0]
def i_s(i,signed=False): return struct.pack("<I", i) if not signed else struct.pack("<i", i)
def i_u(i,signed=False): return struct.unpack("<I", i)[0] if not signed else struct.unpack("<i", i)[0]
def q_s(i,signed=False): return struct.pack("<Q", i) if not signed else struct.pack("<q", i)
def q_u(i,signed=False): return struct.unpack("<Q", i)[0] if not signed else struct.unpack("<q", i)[0]

def _xlog(x):
    sys.stderr.write(x + "\\n")
    sys.stderr.flush()
    return

def err(msg):  _xlog("[!] %%s" %% msg)
def ok(msg):   _xlog("[+] %%s" %% msg)
def dbg(msg):  _xlog("[*] %%s" %% msg)
def xd(msg):   _xlog("[*] Hexdump:\\n%%s" %% hexdump(msg))


def grab_banner(s):
    data = s.read_until("> ")
    dbg("Received %%d bytes: %%s" %% (len(data), data))
    return data

def build_socket(host, port):
    if DEBUG: return -1
    s = telnetlib.Telnet(HOST, PORT)
    ok("Connected to %%s:%%d" %% (host, port))
    return s

def interact(s):
    try:
        ok(\"\"\"Get a PTY with ' python -c "import pty;pty.spawn('/bin/bash')"  '\"\"\")
        if not DEBUG:
            s.interact()
    except KeyboardInterrupt:
        ok("Leaving")
    except Exception as e:
        err("Unexpected exception: %s" % e)
    return

def pwn(s):
    #
    # add your l337 stuff here
    #
    return True

if __name__ == "__main__":
    s = build_socket(HOST, PORT)
    banner = grab_banner(s)
    if pwn(s):
        ok("Got it, interacting (Ctrl-C to break)")
        interact(s)
        ret = 0
    else:
        err("Failed to exploit")
        ret = 1

    if not DEBUG: s.close()
    exit(ret)

# auto-generated by gef
"""<|MERGE_RESOLUTION|>--- conflicted
+++ resolved
@@ -785,14 +785,9 @@
     elif is_x86_32():    return "Flags: " + x86_flags_to_human()
     elif is_x86_64():    return "Flags: " + x86_flags_to_human()
     elif is_powerpc():   return "Flags: " + powerpc_flags_to_human()
-<<<<<<< HEAD
-    elif is_mips():      return "" # TODO
-    elif is_sparc():     return "" # TODO
-=======
     elif is_mips():      return ""
     elif is_sparc():     return ""
     elif is_aarch64():   return "Flags: " + aarch64_flags_to_human()
->>>>>>> 0413ffa7
     raise GefUnsupportedOS("OS type is currently not supported: %s" % get_arch())
 
 def write_memory(address, buffer, length=0x10):
